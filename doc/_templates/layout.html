--- conflicted
+++ resolved
@@ -1,11 +1,6 @@
 {% extends "!layout.html" %}
 {% block extrahead %}
     {{ super() }}
-<<<<<<< HEAD
     <meta name="keywords" content="nngt, neuron, network, graph, topology, neuronal, python, nest" />
     <meta name="description" content="Documentation for the python module NNGT, aimed at describing neuronal networks and interfacing them with simulators." />
-=======
-    <meta name="keywords" content="nngt, neuron, network, graph, topology, neuronal, python, nest">
-    <meta name="description" content="Documentation for the python module NNGT, aimed at describing neuronal networks and interfacing them with simulators.">
->>>>>>> c4ece6f7
 {% endblock %}
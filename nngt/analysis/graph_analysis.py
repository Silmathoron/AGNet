--- conflicted
+++ resolved
@@ -295,25 +295,8 @@
 
     Returns
     -------
-<<<<<<< HEAD
-    a float quantifying the graph assortativity.
-    '''
-    if nngt._config["backend"] == "igraph":
-        deg_list = graph.get_degrees(mode=deg_type)
-        return graph.graph.assortativity(deg_list,
-                                         directed=graph.is_directed())
-    elif nngt._config["backend"] == "graph-tool":
-        return nngt.analyze_graph["assortativity"](graph, deg_type)[0]
-    else:
-        if deg_type == 'total':
-            raise InvalidArgument("Cannot use total degree assortativity with "
-                                  "`networkx`.")
-        return nngt.analyze_graph["assortativity"](graph, x=deg_type,
-                                                   y=deg_type)
-=======
     c : :class:`numpy.ndarray`
         The list of closeness centralities, on per node.
->>>>>>> a63f3376
 
     .. warning ::
         For compatibility reasons (harmonic closeness is not implemented for
@@ -370,12 +353,8 @@
     '''
     Returns the undirected local clustering coefficient of some `nodes`.
 
-<<<<<<< HEAD
-        return np.sum(graph.get_degrees("out", nodes=inhib_nodes))
-=======
     If `g` is directed, then it is converted to a simple undirected graph
     (no parallel edges).
->>>>>>> a63f3376
 
     Parameters
     ----------
@@ -386,7 +365,7 @@
         then use binary edges; if ``True``, uses the 'weight' edge attribute,
         otherwise uses any valid edge attribute required.
     nodes : list, optional (default: all nodes)
-        The list of nodes for which the clutering will be returned
+        The list of nodes for which the clustering will be returned
     combine_weights : str, optional (default: "sum")
         How the weights of directed edges between two nodes should be combined,
         among:

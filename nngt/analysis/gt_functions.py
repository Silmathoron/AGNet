#-*- coding:utf-8 -*-
#
# gt_functions.py
#
# This file is part of the NNGT project to generate and analyze
# neuronal networks and their activity.
# Copyright (C) 2015-2019  Tanguy Fardet
#
# This program is free software: you can redistribute it and/or modify
# it under the terms of the GNU General Public License as published by
# the Free Software Foundation, either version 3 of the License, or
# (at your option) any later version.
#
# This program is distributed in the hope that it will be useful,
# but WITHOUT ANY WARRANTY; without even the implied warranty of
# MERCHANTABILITY or FITNESS FOR A PARTICULAR PURPOSE.  See the
# GNU General Public License for more details.
#
# You should have received a copy of the GNU General Public License
# along with this program.  If not, see <http://www.gnu.org/licenses/>.

""" Tools to analyze graphs with the graph-tool backend """

import numpy as np
import scipy.sparse as ssp

from graph_tool import GraphView, _prop
from graph_tool.centrality import closeness as gt_closeness
from graph_tool.centrality import betweenness as gt_betweenness
from graph_tool.correlations import scalar_assortativity
from graph_tool.spectral import libgraph_tool_spectral
from graph_tool.stats import label_parallel_edges

import graph_tool.topology as gtt
import graph_tool.clustering as gtc

from ..lib.test_functions import nonstring_container
from ..lib.graph_helpers import _get_gt_weights, _get_gt_graph


def global_clustering_binary_undirected(g):
    '''
    Returns the undirected global clustering coefficient.

    This corresponds to the ratio of undirected triangles to the number of
    undirected triads.

    Parameters
    ----------
    g : :class:`~nngt.Graph`
        Graph to analyze.

    References
    ----------
    .. [gt-global-clustering] :gtdoc:`clustering.global_clustering`
    '''
    # use undirected graph view, filter parallel edges
    u = GraphView(g.graph, directed=False)
    u = GraphView(u, efilt=label_parallel_edges(u).fa == 0)

    return gtc.global_clustering(u, weight=None)[0]


def local_clustering_binary_undirected(g, nodes=None):
    '''
    Returns the undirected local clustering coefficient of some `nodes`.

    If `g` is directed, then it is converted to a simple undirected graph
    (no parallel edges).

    Parameters
    ----------
    g : :class:`~nngt.Graph`
        Graph to analyze.
    nodes : list, optional (default: all nodes)
        The list of nodes for which the clustering will be returned

    Returns
    -------
    lc : :class:`numpy.ndarray`
        The list of clustering coefficients, on per node.

    References
    ----------
    .. [gt-local-clustering] :gtdoc:`clustering.locall_clustering`
    '''
    # use undirected graph view, filter parallel edges
    u = GraphView(g.graph, directed=False)
    u = GraphView(u, efilt=label_parallel_edges(u).fa == 0)

    # compute clustering
    lc = gtc.local_clustering(u, weight=None, undirected=True).a

    if nodes is None:
        return lc

    return lc[nodes]


def assortativity(g, degree, weights=None):
    '''
    Returns the assortativity of the graph.

    This tells whether nodes are preferentially connected together depending
    on their degree.
    For directed graphs, assortativity is performed with the same degree (e.g.
    in/in, out/out, total/total), for undirected graph, they are all the same
    and equivalent to "total".

    Parameters
    ----------
    g : :class:`~nngt.Graph`
        Graph to analyze.
    degree : str
        The type of degree that should be considered ("in", "out", or "total").
    weights : bool or str, optional (default: binary edges)
        Whether edge weights should be considered; if ``None`` or ``False``
        then use binary edges; if ``True``, uses the 'weight' edge attribute,
        otherwise uses any valid edge attribute required.

    References
    ----------
    .. [gt-assortativity] :gtdoc:`correlations.scalar_assortativity`
    '''
    # graph-tool expects "total" for undirected graphs
    if not g.is_directed():
        degree = "total"

    if not nonstring_container(weights) and weights in {None, False}:
        return scalar_assortativity(g.graph, degree)[0]

    # for weighted assortativity, use node strength
    strength = g.get_degrees(degree, weights=weights)
    ep = g.graph.new_vertex_property("double", vals=strength)

    return scalar_assortativity(g.graph, ep)[0]


def reciprocity(g):
    '''
    Calculate the edge reciprocity of the graph.

    The reciprocity is defined as the number of edges that have a reciprocal
    edge (an edge between the same nodes but in the opposite direction)
    divided by the total number of edges.
    This is also the probability for any given edge, that its reciprocal edge
    exists.
    By definition, the reciprocity of undirected graphs is 1.

    Parameters
    ----------
    g : :class:`~nngt.Graph`
        Graph to analyze.

    References
    ----------
    .. [gt-reciprocity] :gtdoc:`topology.edge_reciprocity`
    '''
    return gtt.edge_reciprocity(g.graph)


def closeness(g, weights=None, nodes=None, mode="out", harmonic=False,
              default=np.NaN):
    r'''
    Returns the closeness centrality of some `nodes`.

    Closeness centrality of a node `u` is defined, for the harmonic version,
    as the sum of the reciprocal of the shortest path distance :math:`d_{uv}`
    from `u` to the N - 1 other nodes in the graph (if `mode` is "out",
    reciprocally :math:`d_{vu}`, the distance to `u` from another node v,
    if `mode` is "in"):

    .. math::

        C(u) = \frac{1}{N - 1} \sum_{v \neq u} \frac{1}{d_{uv}},

    or, using the arithmetic definition, as the reciprocal of the
    average shortest path distance to/from `u` over to all other nodes:

    .. math::

        C(u) = \frac{n - 1}{\sum_{v \neq u} d_{uv}},

    where `d_{uv}` is the shortest-path distance from `u` to `v`,
    and `n` is the number of nodes in the component.

    By definition, the distance is infinite when nodes are not connected by
    a path in the harmonic case (such that :math:`\frac{1}{d(v, u)} = 0`),
    while the distance itself is taken as zero for unconnected nodes in the
    first equation.

    Parameters
    ----------
    g : :class:`~nngt.Graph`
        Graph to analyze.
    weights : bool or str, optional (default: binary edges)
        Whether edge weights should be considered; if ``None`` or ``False``
        then use binary edges; if ``True``, uses the 'weight' edge attribute,
        otherwise uses any valid edge attribute required.
    nodes : list, optional (default: all nodes)
        The list of nodes for which the clutering will be returned
    mode : str, optional (default: "out")
        For directed graphs, whether the distances are computed from ("out") or
        to ("in") each of the nodes.
    harmonic : bool, optional (default: False)
        Whether the arithmetic (default) or the harmonic (recommended) version
        of the closeness should be used.

    Returns
    -------
    c : :class:`np.ndarray`
        The list of closeness centralities, on per node.

    .. warning ::
        For compatibility reasons (harmonic closeness is not implemented for
        igraph), the arithmetic version is used by default; however, it is
        recommended to use the harmonic version instead whenever possible.

    References
    ----------
    .. [gt-closeness] :gtdoc:`centrality.closeness`
    '''
    ww = _get_gt_weights(g, weights)

    if mode == "in":
        g.graph.set_reversed(True)

    c = gt_closeness(g.graph, weight=ww, harmonic=harmonic).a

    g.graph.set_reversed(False)

    if not np.isnan(default):
        c[np.isnan(c)] = default

    if nodes is None:
        return c

    return c[nodes]


def betweenness(g, btype="both", weights=None):
    '''
    Returns the normalized betweenness centrality of the nodes and edges.

    Parameters
    ----------
    g : :class:`~nngt.Graph`
        Graph to analyze.
    ctype : str, optional (default 'both')
        The centrality that should be returned (either 'node', 'edge', or
        'both'). By default, both betweenness centralities are computed.
    weights : bool or str, optional (default: binary edges)
        Whether edge weights should be considered; if ``None`` or ``False``
        then use binary edges; if ``True``, uses the 'weight' edge attribute,
        otherwise uses any valid edge attribute required.

    Returns
    -------
    nb : :class:`np.ndarray`
        The nodes' betweenness if `btype` is 'node' or 'both'
    eb : :class:`np.ndarray`
        The edges' betweenness if `btype` is 'edge' or 'both'

    References
    ----------
    .. [gt-betw] :gtdoc:`centrality.betweenness`
    '''
    w = _get_gt_weights(g, weights)

    n  = g.node_nb()

    nb, eb = gt_betweenness(g.graph, weight=w)

    if btype == "node":
        return nb.a
    elif btype == "edge":
        return eb.a

    return nb.a, eb.a


def connected_components(g, ctype=None):
    '''
    Returns the connected component to which each node belongs.

    @todo: check if the components are labeled from 0.

    Parameters
    ----------
    g : :class:`~nngt.Graph`
        Graph to analyze.
    ctype : str, optional (default 'scc')
        Type of component that will be searched: either strongly connected
        ('scc', by default) or weakly connected ('wcc').

    Returns
    -------
    cc, hist : :class:`np.ndarray`
        The component associated to each node (`cc`) and the number of nodes in
        each of the component (`hist`).

    References
    ----------
    .. [gt-connected-components] :gtdoc:`topology.label_components`
    '''
    ctype = "scc" if ctype is None else ctype

    if ctype not in ("scc", "wcc"):
        raise ValueError("`ctype` must be either 'scc' or 'wcc'.")

    directed  = True if ctype == "scc" else False
    directed *= g.is_directed()

    cc, hist = gtt.label_components(g.graph, directed=directed)

    return cc.a, hist


def shortest_path(g, source, target, directed=True, weights=None):
    '''
    Returns a shortest path between `source`and `target`.
    The algorithms returns an empty list if there is no path between the nodes.

    Parameters
    ----------
    g : :class:`~nngt.Graph`
        Graph to analyze.
    source : int
        Node from which the path starts.
    target : int
        Node where the path ends.
    directed : bool, optional (default: True)
        Whether the edges should be considered as directed or not
        (automatically set to False if `g` is undirected).
    weights : str or array, optional (default: binary)
        Whether to use weighted edges to compute the distances. By default,
        all edges are considered to have distance 1.

    Returns
    -------
    path : array of ints
        Order of the nodes making up the path from `source` to `target`.

    References
    ----------
    .. [gt-sp] :gtdoc:`topology.shortest_path`
    '''
    # source == target case
    if source == target:
        return [source]

    # non-trivial cases
    w = _get_gt_weights(g, weights)

    graph = _get_gt_graph(g, directed, w)

    path, _ = gtt.shortest_path(graph, source, target, weights=w)

    return [int(v) for v in path]


def all_shortest_paths(g, source, target, directed=True, weights=None):
    '''
    Yields all shortest paths from `source` to `target`.
    The algorithms returns an empty generator if there is no path between the
    nodes.

    Parameters
    ----------
    g : :class:`~nngt.Graph`
        Graph to analyze.
    source : int
        Node from which the paths starts.
    target : int, optional (default: all nodes)
        Node where the paths ends.
    directed : bool, optional (default: True)
        Whether the edges should be considered as directed or not
        (automatically set to False if `g` is undirected).
    weights : str or array, optional (default: binary)
        Whether to use weighted edges to compute the distances. By default,
        all edges are considered to have distance 1.

    Returns
    -------
    all_paths : generator
        Generator yielding paths as lists of ints.

    References
    ----------
    .. [gt-sd] :gtdoc:`topology.all_shortest_paths`
    '''
    # source == target case
    if source == target:
        return ([source] for _ in range(1))

    # not trivial cases
    w = _get_gt_weights(g, weights)

    graph = _get_gt_graph(g, directed, w)

    all_paths = gtt.all_shortest_paths(graph, source, target, weights=w)

    return ([int(v) for v in path] for path in all_paths) 


def shortest_distance(g, sources=None, targets=None, directed=True,
                      weights=None):
    '''
    Returns the length of the shortest paths between `sources`and `targets`.
    The algorithms return infinity if there are no paths between nodes.

    Parameters
    ----------
    g : :class:`~nngt.Graph`
        Graph to analyze.
    sources : list of nodes, optional (default: all)
        Nodes from which the paths must be computed.
    targets : list of nodes, optional (default: all)
        Nodes to which the paths must be computed.
    directed : bool, optional (default: True)
        Whether the edges should be considered as directed or not
        (automatically set to False if `g` is undirected).
    weights : str or array, optional (default: binary)
        Whether to use weighted edges to compute the distances. By default,
        all edges are considered to have distance 1.

    Returns
    -------
    distance : float, or 1d/2d numpy array of floats
        Distance (if single source and single target) or distance array.
        For multiple sources and targets, the shape of the matrix is (S, T),
        with S the number of sources and T the number of targets; for a single
        source or target, return a 1d-array of length T or S.

    References
    ----------
    .. [gt-sd] :gtdoc:`topology.shortest_distance`
    '''
    num_nodes = g.node_nb()

    w = _get_gt_weights(g, weights)

    graph = _get_gt_graph(g, directed, w)

    dist_emap = None
    tgt_vtx   = None

    maxint = np.iinfo(np.int32).max
    maxflt = np.finfo(np.float64).max

    # convert sources and targets
    if sources is not None:
        if nonstring_container(sources):
            sources = [graph.vertex(s) for s in sources]
        else:
            sources = [graph.vertex(sources)]

    if nonstring_container(targets):
        tgt_vtx = [graph.vertex(t) for t in targets]
    elif targets is not None:
        tgt_vtx = [graph.vertex(targets)]
        targets = [targets]

    # compute only specific paths
    if sources is not None:
        # single source/target case
        if targets is not None and len(sources) == 1 and len(targets) == 1:
            distance = gtt.shortest_distance(
                graph, source=sources[0], target=tgt_vtx[0], weights=w)

            if w is None:
                if distance == maxint:
                    return np.inf
            elif distance == maxflt:
                return np.inf

            return float(distance)

        # multiple sources
        num_sources = len(sources)
        num_targets = num_nodes if targets is None else len(targets)

        mat_dist = np.full((num_sources, num_targets), np.NaN)

        for s in sources:
            s_int = int(s)
            dist = gtt.shortest_distance(graph, source=s, target=tgt_vtx,
                                         weights=w)

            mat_dist[s_int] = dist.a

        # convert max int and float to inf
        if w is None:
            mat_dist[mat_dist == maxint] = np.inf
        else:
            mat_dist[mat_dist == maxflt] = np.inf

        if num_sources == 1:
            return mat_dist[0]

        if num_targets == 1:
            return mat_dist[0]

        return mat_dist

    # if source is None, then we compute all paths
    dist = gtt.shortest_distance(graph, weights=w)

    # transpose (graph-tool uses columns as sources)
    mat_dist = dist.get_2d_array([i for i in range(num_nodes)]).astype(float).T

    if w is None:
        # check unconnected with int32
        mat_dist[mat_dist == maxint] = np.inf
    else:
        # check float max
        mat_dist[mat_dist == maxflt] = np.inf

    if targets is not None:
        if len(targets) == 1:
            return mat_dist.T[0]

        return mat_dist[:, targets]

    return mat_dist


def average_path_length(g, sources=None, targets=None, directed=True,
                        weights=None, unconnected=False):
    r'''
    Returns the average shortest path length between `sources` and `targets`.
    The algorithms raises an error if all nodes are not connected unless
    `unconnected` is set to True.

    The average path length is defined as

    .. math::

       L = \frac{1}{N_p} \sum_{u,v} d(u, v),

    where :math:`N_p` is the number of paths between `sources` and `targets`,
    and :math:`d(u, v)` is the shortest path distance from u to v.

    If `sources` and `targets` are both None, then the total number of paths is
    :math:`N_p = N(N - 1)`, with :math:`N` the number of nodes in the graph.

    Parameters
    ----------
    g : :class:`~nngt.Graph`
        Graph to analyze.
    sources : list of nodes, optional (default: all)
        Nodes from which the paths must be computed.
    targets : list of nodes, optional (default: all)
        Nodes to which the paths must be computed.
    directed : bool, optional (default: True)
        Whether the edges should be considered as directed or not
        (automatically set to False if `g` is undirected).
    weights : str or array, optional (default: binary)
        Whether to use weighted edges to compute the distances. By default,
        all edges are considered to have distance 1.
    unconnected : bool, optional (default: False)
        If set to true, ignores unconnected nodes and returns the average path
        length of the existing paths.

    References
    ----------
    .. [gt-sd] :gtdoc:`topology.shortest_distance`
    '''
    mat_dist = shortest_distance(g, sources=sources, targets=targets,
<<<<<<< HEAD
                                 directed=directed, weights=weights)
=======
                              directed=directed, weights=weights)
>>>>>>> d1426e1e

    if not unconnected and np.any(np.isinf(mat_dist)):
        raise RuntimeError("`sources` and `target` do not belong to the "
                           "same connected component.")

    # compute the number of path
    num_paths = np.sum(mat_dist != 0)

    # compute average path length
    if unconnected:
        num_paths -= np.sum(np.isinf(mat_dist))

        return np.nansum(mat_dist) / num_paths

    return np.sum(mat_dist) / num_paths


def diameter(g, directed=True, weights=False, is_connected=False):
    '''
    Returns the diameter of the graph.

    .. versionchanged:: 2.0
        Added `directed` and `is_connected` arguments.

    It returns infinity if the graph is not connected (strongly connected for
    directed graphs) unless `is_connected` is True, in which case it returns
    the longest existing shortest distance.

    Parameters
    ----------
    g : :class:`~nngt.Graph`
        Graph to analyze.
    directed : bool, optional (default: True)
        Whether to compute the directed diameter if the graph is directed.
        If False, then the graph is treated as undirected. The option switches
        to False automatically if `g` is undirected.
    weights : bool or str, optional (default: binary edges)
        Whether edge weights should be considered; if ``None`` or ``False``
        then use binary edges; if ``True``, uses the 'weight' edge attribute,
        otherwise uses any valid edge attribute required.
    is_connected : bool, optional (default: False)
        If False, check whether the graph is connected or not and return
        infinite diameter if graph is unconnected. If True, the graph is
        assumed to be connected.

    See also
    --------
    :func:`nngt.analysis.shortest_distance`

    References
    ----------
    .. [gt-diameter] :gtdoc:`topology.pseudo_diameter`
    '''
    ww = _get_gt_weights(g, weights)

    graph = _get_gt_graph(g, directed, ww)

    # first check whether the graph is fully connected
    ctype = "scc" if directed else "wcc"

    if not is_connected:
        cc, hist = connected_components(g, ctype)

        if len(hist) > 1:
            return np.inf

    return gtt.pseudo_diameter(graph, weights=ww)[0]


def adj_mat(g, weights=None, mformat="csr"):
    r'''
    Returns the adjacency matrix :math:`A` of the graph.
    With edge :math:`i \leftarrow j` corresponding to entry :math:`A_{ij}`.

    Parameters
    ----------
    g : :class:`~nngt.Graph`
        Graph to analyze.
    weights : bool or str, optional (default: binary edges)
        Whether edge weights should be considered; if ``None`` or ``False``
        then returns the binary adjacency matrix; if ``True``, returns the
        weighted matrix, otherwise fills the matrix with any valid edge
        attribute values.
    mformat : str, optional (default: "csr")
        Type of :mod:`scipy.sparse` matrix that will be returned, by
        default :class:`scipy.sparse.csr_matrix`.

    Returns
    -------
    The adjacency matrix as a :class:`scipy.sparse.csr_matrix`.

    References
    ----------
    .. [gt-adjacency] :gtdoc:`spectral.adjacency`
    '''
    ww = _get_gt_weights(g, weights)

    graph = g.graph
    index = None

    if graph.get_vertex_filter()[0] is not None:
        index = graph.new_vertex_property("int64_t")
        index.fa = np.arange(graph.num_vertices())
    else:
        index = graph.vertex_index

    E = graph.num_edges() if graph.is_directed() else 2 * graph.num_edges()

    data = np.zeros(E, dtype="double")
    i = np.zeros(E, dtype="int32")
    j = np.zeros(E, dtype="int32")

    libgraph_tool_spectral.adjacency(
        graph._Graph__graph, _prop("v", graph, index),
        _prop("e", graph, ww), data, i, j)

    if E > 0:
        V = max(graph.num_vertices(), max(i.max() + 1, j.max() + 1))
    else:
        V = graph.num_vertices()

    # we take the convention using rows for outgoing connections
    m = ssp.coo_matrix((data, (j, i)), shape=(V, V))

    return m.asformat(mformat)


def get_edges(g):
    '''
    Returns the edges in the graph by order of creation.
    '''
    return g.graph.edges()<|MERGE_RESOLUTION|>--- conflicted
+++ resolved
@@ -567,11 +567,7 @@
     .. [gt-sd] :gtdoc:`topology.shortest_distance`
     '''
     mat_dist = shortest_distance(g, sources=sources, targets=targets,
-<<<<<<< HEAD
                                  directed=directed, weights=weights)
-=======
-                              directed=directed, weights=weights)
->>>>>>> d1426e1e
 
     if not unconnected and np.any(np.isinf(mat_dist)):
         raise RuntimeError("`sources` and `target` do not belong to the "
@@ -589,7 +585,7 @@
     return np.sum(mat_dist) / num_paths
 
 
-def diameter(g, directed=True, weights=False, is_connected=False):
+def diameter(g, directed=True, weights=None, is_connected=False):
     '''
     Returns the diameter of the graph.
 

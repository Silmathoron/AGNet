--- conflicted
+++ resolved
@@ -137,12 +137,8 @@
                     raise InvalidArgument('Incompatible `directed=False` '
                                           'option provided for non symmetric '
                                           'matrix.')
-<<<<<<< HEAD
-                matrix = ssp.tril(matrix)
-=======
 
                 matrix = ssp.tril(matrix, format=matrix.format)
->>>>>>> 301b6b48
         else:
             graph_name = graph_name.replace('Y', 'Dense')
             if not directed:
@@ -150,8 +146,6 @@
                     raise InvalidArgument('Incompatible `directed=False` '
                                           'option provided for non symmetric '
                                           'matrix.')
-                matrix = np.tril(matrix)
-
                 matrix = np.tril(matrix)
 
         edges = np.array(matrix.nonzero()).T

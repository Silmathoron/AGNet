--- conflicted
+++ resolved
@@ -29,7 +29,7 @@
 
 import nngt
 from nngt.lib import InvalidArgument, BWEIGHT, nonstring_container, is_integer
-from nngt.lib.graph_helpers import _to_np_array, _get_dtype
+from nngt.lib.graph_helpers import _to_np_array, _get_dtype, _get_gt_weights
 from nngt.lib.logger import _log_message
 from .graph_interface import GraphInterface, BaseProperty
 
@@ -306,10 +306,6 @@
         see :class:`gt.Graph`'s constructor '''
         self._nattr = _GtNProperty(self)
         self._eattr = _GtEProperty(self)
-<<<<<<< HEAD
-=======
-        self._weighted = weighted
->>>>>>> a63f3376
 
         g = copy_graph.graph if copy_graph is not None else None
 
@@ -566,32 +562,8 @@
             edge_list = np.array(edge_list)
             new_attr = attributes
 
-<<<<<<< HEAD
-        if not self._graph.is_directed():
-            recip_edges = edge_list[:,::-1]
-            # slow but works
-            unique = ~(recip_edges[..., np.newaxis]
-                       == edge_list[..., np.newaxis].T).all(1).any(1)
-            edge_list = np.concatenate((edge_list, recip_edges[unique]))
-
-            for key, val in new_attr.items():
-                new_attr[key] = np.concatenate((val, val[unique]))
-
         # create the edges
         if len(edge_list):
-            if not self._graph.is_directed():
-                recip_edges = edge_list[:,::-1]
-                # slow but works
-                unique = ~(recip_edges[..., np.newaxis]
-                           == edge_list[..., np.newaxis].T).all(1).any(1)
-                edge_list = np.concatenate((edge_list, recip_edges[unique]))
-                for key, val in new_attr.items():
-                    new_attr[key] = np.concatenate((val, val[unique]))
-
-=======
-        # create the edges
-        if len(edge_list):
->>>>>>> a63f3376
             self._graph.add_edge_list(edge_list)
 
             # call parent function to set the attributes
@@ -615,24 +587,8 @@
         ''' Number of edges in the graph '''
         return self._graph.num_edges()
 
-<<<<<<< HEAD
     def get_degrees(self, mode="total", nodes=None, weights=None):
-        w = _get_weights(self, weights)
-=======
-    def degree_list(self, node_list=None, deg_type="total", use_weights=False):
-        w = 1.
-
-        if not self._graph.is_directed():
-            deg_type = "total"
-            w = 0.5
-
-        if node_list is None:
-            node_list = slice(0, self.node_nb() + 1)
-        else:
-            node_list = list(node_list)
-
-        g = self._graph
->>>>>>> a63f3376
+        w = _get_gt_weights(self, weights)
 
         if nodes is None:
             return self._graph.degree_property_map(mode, weight=w).a[nodes]
@@ -711,21 +667,4 @@
         if edges:
             for key, val in graph.edge_properties.items():
                 super(type(self._eattr), self._eattr).__setitem__(
-                    key, _get_dtype(val.a[0]))
-
-
-def _get_weights(g, weights):
-    if weights in g.edges_attributes:
-        # existing edge attribute
-        return g.graph.edge_properties[weights]
-    elif nonstring_container(weights):
-        # user-provided array
-        return g.graph.new_edge_property("double", vals=weights)
-    elif weights is True:
-        # "normal" weights
-        return g.graph.edge_properties['weight']
-    elif not weights:
-        # unweighted
-        return None
-
-    raise ValueError("Unknown edge attribute '" + str(weights) + "'.")+                    key, _get_dtype(val.a[0]))
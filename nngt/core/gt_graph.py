#!/usr/bin/env python
#-*- coding:utf-8 -*-
#
# This file is part of the NNGT project to generate and analyze
# neuronal networks and their activity.
# Copyright (C) 2015-2019  Tanguy Fardet
#
# This program is free software: you can redistribute it and/or modify
# it under the terms of the GNU General Public License as published by
# the Free Software Foundation, either version 3 of the License, or
# (at your option) any later version.
#
# This program is distributed in the hope that it will be useful,
# but WITHOUT ANY WARRANTY; without even the implied warranty of
# MERCHANTABILITY or FITNESS FOR A PARTICULAR PURPOSE.  See the
# GNU General Public License for more details.
#
# You should have received a copy of the GNU General Public License
# along with this program.  If not, see <http://www.gnu.org/licenses/>.

""" iGraph subclassing """

from collections import OrderedDict
from copy import deepcopy
import logging

import numpy as np
import scipy.sparse as ssp

import nngt
from nngt.lib import InvalidArgument, BWEIGHT, nonstring_container, is_integer
from nngt.lib.connect_tools import _cleanup_edges
from nngt.lib.graph_helpers import _to_np_array, _get_dtype, _get_gt_weights
from nngt.lib.logger import _log_message
from .graph_interface import GraphInterface, BaseProperty


logger = logging.getLogger(__name__)


# ---------- #
# Properties #
# ---------- #

class _GtNProperty(BaseProperty):

    ''' Class for generic interactions with nodes properties (graph-tool)  '''

    def __getitem__(self, name):
        dtype = super(_GtNProperty, self).__getitem__(name)

        g = self.parent()._graph

        if dtype == "string":
            return g.vertex_properties[name].get_2d_array([0])[0]
        elif dtype == "object":
            vprop = g.vertex_properties[name]
            return _to_np_array(
                [vprop[i] for i in range(g.num_vertices())], dtype)

        return _to_np_array(g.vertex_properties[name].a, dtype)

    def __setitem__(self, name, value):
        g = self.parent()._graph

        if name in self:
            size = g.num_vertices()
            if len(value) == size:
                g.vertex_properties[name].a = np.array(value)
            else:
                raise ValueError("A list or a np.array with one entry per "
                                 "node in the graph is required")
        else:
            raise InvalidArgument("Attribute does not exist yet, use "
                                  "set_attribute to create it.")

    def new_attribute(self, name, value_type, values=None, val=None):
        dtype = object
        g     = self.parent()._graph

        if val is None:
            if value_type == "int":
                val = int(0)
                dtype = int
            elif value_type == "double":
                val = np.NaN
                dtype = float
            elif value_type == "string":
                val = ""
            else:
                val = None

        if values is None:
            values = _to_np_array([deepcopy(val)
                                   for _ in range(g.num_vertices())], dtype)

        if len(values) != g.num_vertices():
            raise ValueError("A list or a np.array with one entry per "
                             "node in the graph is required")

        # store name and value type in the dict
        super(_GtNProperty, self).__setitem__(name, value_type)

        # store the real values in the attribute
        nprop = g.new_vertex_property(value_type, vals=values)
        g.vertex_properties[name] = nprop
        self._num_values_set[name] = len(values)

    def set_attribute(self, name, values, nodes=None):
        '''
        Set the node attribute.

        Parameters
        ----------
        name : str
            Name of the node attribute.
        values : array, size N
            Values that should be set.
        nodes : array-like, optional (default: all nodes)
            Nodes for which the value of the property should be set. If `nodes`
            is not None, it must be an array of size N.
        '''
        g = self.parent()._graph

        num_nodes = g.num_vertices()
        num_n = len(nodes) if nodes is not None else num_nodes

        if num_n == num_nodes:
            self[name] = values
            self._num_values_set[name] = num_nodes
        elif num_n:
            if num_n != len(values):
                raise ValueError("`nodes` and `values` must have the same "
                                 "size; got respectively " + str(num_n) + \
                                 " and " + str(len(values)) + " entries.")

            non_obj = (super(_GtNProperty, self).__getitem__(name)
                       not in ('string', 'object'))

            if self._num_values_set[name] == num_nodes - num_n and non_obj:
                g.vertex_properties[name].a[-num_n:] = values
            else:
                for n, val in zip(nodes, values):
                    g.vertex_properties[name][n] = val
        if num_n:
            self._num_values_set[name] = num_nodes


class _GtEProperty(BaseProperty):

    ''' Class for generic interactions with nodes properties (graph-tool)  '''

    def __getitem__(self, name):
        '''
        Return the attributes of an edge or a list of edges.
        '''
        g = self.parent()._graph

        Edge = g.edge

        if isinstance(name, slice):
            eprop = {}
            for k in self:
                eprop[k] = g.edge_properties[k].a[name]

            return eprop
        elif nonstring_container(name):
            # name is and edge or contains edges
            if len(name) == 0:
                return {k: [] for k in self}

            eprop = {}
            if nonstring_container(name[0]):
                # name is a list of edges
                eids = [g.edge_index[Edge(*e)] for e in name]
                for k in self.keys():
                    dtype = super(_GtEProperty, self).__getitem__(k)
                    if dtype == "string":
                        eprop[k] = \
                            g.edge_properties[k].get_2d_array([0])[0][eids]
                    elif dtype == "object":
                        tmp = g.edge_properties[k]
                        eprop[k] = _to_np_array(
                            [tmp[Edge(*e)] for e in name], dtype)
                    else:
                        eprop[k] = g.edge_properties[k].a[eids]
            else:
                # name is a single edge
                for k in self.keys():
                    eprop[k] = g.edge_properties[k][Edge(*name)]

            return eprop

        dtype = super(_GtEProperty, self).__getitem__(name)

        if dtype == "string":
            return g.edge_properties[name].get_2d_array([0])[0]
        elif dtype == "object":
            tmp   = g.edge_properties[name]
            edges = g.get_edges()
            return _to_np_array([tmp[Edge(*e)] for e in edges], dtype)

        return _to_np_array(g.edge_properties[name].a, dtype)

    def __setitem__(self, name, value):
        g = self.parent()._graph

        if name in self:
            size = g.num_edges()

            if size:
                dtype = super(_GtEProperty, self).__getitem__(name)

                # check for list value for one edge
                if dtype == "object" and size == 1 and isinstance(value, list):
                    value = [value]

                if len(value) == size:
                    g.edge_properties[name].a = _to_np_array(value, dtype)
                else:
                    raise ValueError("A list or a np.array with one entry per "
                                 "edge in the graph is required")
        else:
            raise InvalidArgument("Attribute does not exist yet, use "
                                  "set_attribute to create it.")

        self._num_values_set[name] = len(value)

    def set_attribute(self, name, values, edges=None):
        '''
        Set the edge property.

        Parameters
        ----------
        name : str
            Name of the edge property.
        values : array
            Values that should be set.
        edges : array-like, optional (default: None)
            Edges for which the value of the property should be set. If `edges`
            is not None, it must be an array of shape `(len(values), 2)`.
        '''
        g = self.parent()._graph

        num_edges = g.num_edges()
        num_e     = len(edges) if edges is not None else num_edges

        if num_e == num_edges:
            self[name] = values
            self._num_values_set[name] = num_edges
        elif num_e:
            if num_e != len(values):
                raise ValueError("`edges` and `values` must have the same "
                                 "size; got respectively " + str(num_e) + \
                                 " and " + str(len(values)) + " entries.")
            if self._num_values_set[name] == num_edges - num_e:
                g.edge_properties[name].a[-num_e:] = values
                self._num_values_set[name] = num_edges
            else:
                for e, val in zip(edges, values):
                    gt_e = g.edge(*e)
                    g.edge_properties[name][gt_e] = val
                self._num_values_set[name] += num_e

    def new_attribute(self, name, value_type, values=None, val=None):
        g = self.parent()._graph

        num_edges = g.num_edges()

        if values is None and val is None:
            self._num_values_set[name] = num_edges

        if val is None:
            if value_type == "int":
                val = int(0)
            elif value_type == "double":
                val = np.NaN
            elif value_type == "string":
                val = ""
            else:
                val = None

        if values is None:
            values = _to_np_array(
                [deepcopy(val) for _ in range(num_edges)],
                value_type)

        if len(values) != num_edges:
            self._num_values_set[name] = 0
            raise ValueError("A list or a np.array with one entry per "
                             "edge in the graph is required")

        # store name and value type in the dict
        super(_GtEProperty, self).__setitem__(name, value_type)

        # store the real values in the attribute
        eprop = g.new_edge_property(value_type, vals=values)
        g.edge_properties[name] = eprop
        self._num_values_set[name] = len(values)


# ----- #
# Graph #
# ----- #

class _GtGraph(GraphInterface):

    '''
    Subclass of :class:`gt.Graph` that (with
    :class:`~nngt.core._SnapGraph`) unifies the methods to work with either
    `graph-tool` or `SNAP`.
    '''

    _nattr_class = _GtNProperty
    _eattr_class = _GtEProperty

    #-------------------------------------------------------------------------#
    # Constructor and instance properties

    def __init__(self, nodes=0, copy_graph=None, weighted=True, directed=True,
                 **kwargs):
        '''
        @todo: document that
        see :class:`gt.Graph`'s constructor '''
        self._nattr = _GtNProperty(self)
        self._eattr = _GtEProperty(self)

        g = copy_graph.graph if copy_graph is not None else None

        if g is not None:
            from graph_tool.stats import remove_parallel_edges
            if not directed and g.is_directed():
                g = g.copy()
                g.set_directed(False)
                remove_parallel_edges(g)
            elif directed and not g.is_directed():
                g.set_directed(True)

            self._from_library_graph(g, copy=True)
        else:
            self._graph = nngt._config["graph"](directed=directed)

            if nodes:
                self._graph.add_vertex(nodes)

    #-------------------------------------------------------------------------#
    # Graph manipulation

    def edge_id(self, edge):
        '''
        Return the ID a given edge or a list of edges in the graph.
        Raises an error if the edge is not in the graph or if one of the
        vertices in the edge is nonexistent.

        Parameters
        ----------
        edge : 2-tuple or array of edges
            Edge descriptor (source, target).

        Returns
        -------
        index : int or array of ints
            Index of the given `edge`.
        '''
        g = self._graph

        if nonstring_container(edge) and len(edge):
            if is_integer(edge[0]):
                return g.edge_index[g.edge(*edge)]
            elif nonstring_container(edge[0]):
                idx = [g.edge_index[g.edge(*e)] for e in edge]
                return idx

        raise AttributeError("`edge` must be either a 2-tuple of ints or "
                             "an array of 2-tuples of ints.")

    def has_edge(self, edge):
        '''
        Whether `edge` is present in the graph.

        .. versionadded:: 2.0
        '''
        try:
            e = self._graph.edge(*edge)

            if e is None:
                return False

            return True
        except:
            return False

    @property
    def edges_array(self):
        '''
        Edges of the graph, sorted by order of creation, as an array of
        2-tuple.
        '''
        g = self._graph
        edges = g.get_edges([g.edge_index])
        order = np.argsort(edges[:, 2])

        return edges[order, :2]

    def new_node(self, n=1, neuron_type=1, attributes=None, value_types=None,
                 positions=None, groups=None):
        '''
        Adding a node to the graph, with optional properties.

        Parameters
        ----------
        n : int, optional (default: 1)
            Number of nodes to add.
        neuron_type : int, optional (default: 1)
            Type of neuron (1 for excitatory, -1 for inhibitory)
        attributes : dict, optional (default: None)
            Dictionary containing the attributes of the nodes.
        value_types : dict, optional (default: None)
            Dict of the `attributes` types, necessary only if the `attributes`
            do not exist yet.

        Returns
        -------
        The node or a list of the nodes created.
        '''
        nodes = self._graph.add_vertex(n)
        nodes = [int(nodes)] if n == 1 else [int(node) for node in nodes]

        attributes = {} if attributes is None else deepcopy(attributes)

        if attributes:
            for k, v in attributes.items():
                v = deepcopy(v)
                if k not in self._nattr:
                    self._nattr.new_attribute(k, value_types[k], val=v)
                else:
                    v = v if nonstring_container(v) else [v]
                    self._nattr.set_attribute(k, v, nodes=nodes)

        # set default values for double attributes that were not set
        # (others are properly handled automatically)
        for k in self.node_attributes:
            if k not in attributes and self.get_attribute_type(k) == "double":
                self.set_node_attribute(k, nodes=nodes, val=np.NaN)

        if self.is_spatial():
            old_pos      = self._pos
            self._pos    = np.full((self.node_nb(), 2), np.NaN)
            num_existing = len(old_pos) if old_pos is not None else 0
            if num_existing != 0:
                self._pos[:num_existing, :] = old_pos

        if positions is not None:
            assert self.is_spatial(), \
                "`positions` argument requires a SpatialGraph/SpatialNetwork."
            self._pos[nodes] = positions

        if groups is not None:
            assert self.is_network(), \
                "`positions` argument requires a Network/SpatialNetwork."
            if nonstring_container(groups):
                assert len(groups) == n, "One group per neuron required."
                for g, node in zip(groups, nodes):
                    self.population.add_to_group(g, node)
            else:
                self.population.add_to_group(groups, nodes)

        if n == 1:
            return nodes[0]
        return nodes

    def new_edge(self, source, target, attributes=None, ignore=False):
        '''
        Adding a connection to the graph, with optional properties.

        Parameters
        ----------
        source : :class:`int/node`
            Source node.
        target : :class:`int/node`
            Target node.
        attributes : :class:`dict`, optional (default: ``{}``)
            Dictionary containing optional edge properties. If the graph is
            weighted, defaults to ``{"weight": 1.}``, the unit weight for the
            connection (synaptic strength in NEST).
        ignore : bool, optional (default: False)
            If set to True, ignore attempts to add an existing edge and accept
            self-loops; otherwise an error is raised.

        Returns
        -------
        The new connection.
        '''
        g = self._graph

        attributes = {} if attributes is None else deepcopy(attributes)

        for k in self.edge_attributes:
            if k not in attributes:
                dtype = self.get_attribute_type(k)
                if dtype == "string":
                    attributes[k] = [""]
                elif dtype == "double" and k != "weight":
                    attributes[k] = [np.NaN]

        # check that the edge does not already exist and that nodes are valid
        try:
            edge = g.edge(source, target)
        except ValueError:
            raise InvalidArgument("`source` or `target` does not exist.")

        if edge is None:
            if not ignore and source == target:
                raise InvalidArgument("Trying to add a self-loop.")

            g.add_edge(source, target, add_missing=False)

            # set the attributes
            self._attr_new_edges([(source, target)], attributes=attributes)
        else:
            if not ignore:
                raise InvalidArgument("Trying to add existing edge.")

            _log_message(logger, "WARNING",
                         "Existing edge {} ignored.".format((source, target)))

        return (source, target)

    def new_edges(self, edge_list, attributes=None, check_duplicates=False,
                  check_self_loops=True, check_existing=True,
                  ignore_invalid=False):
        '''
        Add a list of edges to the graph.

        .. versionchanged:: 2.0
            Can perform all possible checks before adding new edges via the
            ``check_duplicates`` ``check_self_loops``, and ``check_existing``
            arguments.

        Parameters
        ----------
        edge_list : list of 2-tuples or np.array of shape (edge_nb, 2)
            List of the edges that should be added as tuples (source, target)
        attributes : :class:`dict`, optional (default: ``{}``)
            Dictionary containing optional edge properties. If the graph is
            weighted, defaults to ``{"weight": ones}``, where ``ones`` is an
            array the same length as the `edge_list` containing a unit weight
            for each connection (synaptic strength in NEST).
        check_duplicates : bool, optional (default: False)
            Check for duplicate edges within `edge_list`.
        check_self_loops : bool, optional (default: True)
            Check for self-loops.
        check_existing : bool, optional (default: True)
            Check whether some of the edges in `edge_list` already exist in the
            graph or exist multiple times in `edge_list` (also performs
            `check_duplicates`).
        ignore_invalid : bool, optional (default: False)
            Ignore invalid edges: they are not added to the graph and are
            silently dropped. Unless this is set to true, an error is raised
            whenever one of the three checks fails.

        .. warning::

            Setting `check_existing` to False will lead to undefined behavior
            if existing edges are provided! Only use it (for speedup) if you
            are sure that you are indeed only adding new edges.

        Returns
        -------
        Returns new edges only.
        '''
        attributes = {} if attributes is None else deepcopy(attributes)
        num_edges  = len(edge_list)
        num_nodes  = self.node_nb()

        # check that all nodes exist
<<<<<<< HEAD
        if np.max(edge_list) >= num_nodes:
            raise ValueError("Some nodes do no exist.")
=======
        if np.max(edge_list) >= self.node_nb():
            raise InvalidArgument("Some nodes do no exist.")
>>>>>>> a956efdb

        # set default values for attributes that were not passed
        # (only string and double, others are handled correctly by default)
        for k in self.edge_attributes:
            if k not in attributes:
                dtype = self.get_attribute_type(k)
                if dtype == "string":
                    attributes[k] = ["" for _ in range(num_edges)]
                elif dtype == "double" and k != "weight":
                    attributes[k] = [np.NaN for _ in range(num_edges)]

        # check edges
        new_attr = None

        if check_duplicates or check_self_loops or check_existing:
            edge_list, new_attr = _cleanup_edges(
                self, edge_list, attributes, check_duplicates,
                check_self_loops, check_existing, ignore_invalid)
        else:
            edge_list = np.asarray(edge_list)
            new_attr  = attributes

        # create the edges
        if len(edge_list):
            self._graph.add_edge_list(edge_list)

            # call parent function to set the attributes
            self._attr_new_edges(edge_list, attributes=new_attr)

        return edge_list

    def clear_all_edges(self):
        ''' Remove all edges from the graph '''
        self._graph.clear_edges()
        self._eattr.clear()

    #-------------------------------------------------------------------------#
    # Getters

    def node_nb(self):
        ''' Number of nodes in the graph '''
        return self._graph.num_vertices()

    def edge_nb(self):
        ''' Number of edges in the graph '''
        return self._graph.num_edges()

    def get_degrees(self, mode="total", nodes=None, weights=None):
        w = _get_gt_weights(self, weights)

        if not self._graph.is_directed():
            mode = "total"

        if nodes is not None:
            return self._graph.degree_property_map(
                mode, weight=w).a[nodes]

        return self._graph.degree_property_map(mode, weight=w).a.flatten()

    def is_connected(self, mode="strong"):
        '''
        Return whether the graph is connected.

        Parameters
        ----------
        mode : str, optional (default: "strong")
            Whether to test connectedness with directed ("strong") or
            undirected ("weak") connections.
        '''
        from graph_tool.topology import label_components

        directed  = True if mode == "strong" else False
        directed *= self._graph.is_directed()

        _, hist = label_components(self._graph, directed=directed)

        return len(hist) == 1

    def neighbours(self, node, mode="all"):
        '''
        Return the neighbours of `node`.

        Parameters
        ----------
        node : int
            Index of the node of interest.
        mode : string, optional (default: "all")
            Type of neighbours that will be returned: "all" returns all the
            neighbours regardless of directionality, "in" returns the
            in-neighbours (also called predecessors) and "out" retruns the
            out-neighbours (or successors).

        Returns
        -------
        neighbours : set
            The neighbours of `node`.
        '''
        g = self._graph
        v = g.vertex(node)

        if mode == "all" or not g.is_directed():
            return set(int(n) for n in v.all_neighbours())
        elif mode == "in":
            return set(int(n) for n in v.in_neighbours())
        elif mode == "out":
            return set(int(n) for n in v.out_neighbours())
        else:
            raise ArgumentError('''Invalid `mode` argument {}; possible values
                                are "all", "out" or "in".'''.format(mode))

    def _from_library_graph(self, graph, copy=True):
        ''' Initialize `self._graph` from existing library object. '''
        nodes = graph.num_vertices()
        edges = graph.num_edges()

        if copy:
            self._graph = nngt._config["graph"](g=graph, directed=True)
        else:
            self._graph = graph

        # get attributes names and "types" and initialize them
        if nodes:
            for key, val in graph.vertex_properties.items():
                try:
                    super(type(self._nattr), self._nattr).__setitem__(
                        key, _get_dtype(val.a[0]))
                except:
                    pass

        if edges:
            for key, val in graph.edge_properties.items():
                super(type(self._eattr), self._eattr).__setitem__(
                    key, _get_dtype(val.a[0]))<|MERGE_RESOLUTION|>--- conflicted
+++ resolved
@@ -574,13 +574,8 @@
         num_nodes  = self.node_nb()
 
         # check that all nodes exist
-<<<<<<< HEAD
         if np.max(edge_list) >= num_nodes:
-            raise ValueError("Some nodes do no exist.")
-=======
-        if np.max(edge_list) >= self.node_nb():
             raise InvalidArgument("Some nodes do no exist.")
->>>>>>> a956efdb
 
         # set default values for attributes that were not passed
         # (only string and double, others are handled correctly by default)

#!/usr/bin/env python
#-*- coding:utf-8 -*-
#
# This file is part of the NNGT project to generate and analyze
# neuronal networks and their activity.
# Copyright (C) 2015-2019  Tanguy Fardet
#
# This program is free software: you can redistribute it and/or modify
# it under the terms of the GNU General Public License as published by
# the Free Software Foundation, either version 3 of the License, or
# (at your option) any later version.
#
# This program is distributed in the hope that it will be useful,
# but WITHOUT ANY WARRANTY; without even the implied warranty of
# MERCHANTABILITY or FITNESS FOR A PARTICULAR PURPOSE.  See the
# GNU General Public License for more details.
#
# You should have received a copy of the GNU General Public License
# along with this program.  If not, see <http://www.gnu.org/licenses/>.

""" iGraph subclassing """

from collections import OrderedDict
from copy import deepcopy
import logging

import numpy as np
import scipy.sparse as ssp

import nngt
from nngt.lib import InvalidArgument, nonstring_container, BWEIGHT, is_integer
from nngt.lib.graph_helpers import _to_np_array, _get_dtype
from nngt.lib.io_tools import _np_dtype
from nngt.lib.logger import _log_message
from .graph_interface import GraphInterface, BaseProperty


logger = logging.getLogger(__name__)


# ---------- #
# Properties #
# ---------- #

class _IgNProperty(BaseProperty):

    '''
    Class for generic interactions with nodes properties (igraph)
    '''

    def __getitem__(self, name):
        g = self.parent()._graph
        dtype = _np_dtype(super(_IgNProperty, self).__getitem__(name))
        return _to_np_array(g.vs[name], dtype=dtype)

    def __setitem__(self, name, value):
        g    = self.parent()._graph
        size = g.vcount()

        if name in self:
            if len(value) == size:
                g.vs[name] = value
            else:
                raise ValueError("A list or a np.array with one entry per "
                                 "node in the graph is required")
        else:
            raise InvalidArgument("Attribute does not exist yet, use "
                                  "set_attribute to create it.")

    def new_attribute(self, name, value_type, values=None, val=None):
        g = self.parent()._graph

        if val is None:
            if value_type == "int":
                val = int(0)
            elif value_type == "double":
                val = np.NaN
            elif value_type == "string":
                val = ""
            else:
                val = None
                value_type = "object"

        if values is None:
            values = [deepcopy(val) for _ in range(g.vcount())]

        # store name and value type in the dict
        super(_IgNProperty,self).__setitem__(name, value_type)
        # store the real values in the attribute
        self[name] = values
        self._num_values_set[name] = len(values)

    def set_attribute(self, name, values, nodes=None):
        '''
        Set the node attribute.

        Parameters
        ----------
        name : str
            Name of the node attribute.
        values : array, size N
            Values that should be set.
        nodes : array-like, optional (default: all nodes)
            Nodes for which the value of the property should be set. If `nodes`
            is not None, it must be an array of size N.
        '''
        g = self.parent()._graph

        num_nodes = g.vcount()
        num_n = len(nodes) if nodes is not None else num_nodes

        if num_n == num_nodes:
            self[name] = values
        elif num_n:
            if num_n != len(values):
                raise ValueError("`nodes` and `values` must have the same "
                                 "size; got respectively " + str(num_n) + \
                                 " and " + str(len(values)) + " entries.")
            if self._num_values_set[name] == num_nodes - num_n:
                g.vs[-num_n:][name] = values
            else:
                for n, val in zip(nodes, values):
                    g.vs[n][name] = val
        if num_n:
            self._num_values_set[name] = num_nodes


class _IgEProperty(BaseProperty):

    ''' Class for generic interactions with nodes properties (igraph) '''

    def __getitem__(self, name):
        g = self.parent()._graph

        if isinstance(name, slice):
            eprop = {}
            for k in self.keys():
                dtype = _np_dtype(super(_IgEProperty, self).__getitem__(k))
                eprop[k] = _to_np_array(g.es[k], dtype=dtype)[name]
            return eprop
        elif nonstring_container(name):
            eprop = {}
            if nonstring_container(name[0]):
                eids = [g.get_eid(*e) for e in name]
                for k in self.keys():
                    dtype = _np_dtype(super(_IgEProperty, self).__getitem__(k))
                    eprop[k] = _to_np_array(g.es[k], dtype=dtype)[eids]
            else:
                eid = g.get_eid(*name)
                for k in self.keys():
                    eprop[k] = g.es[k][eid]
            return eprop

        dtype = _np_dtype(super(_IgEProperty, self).__getitem__(name))

        return _to_np_array(g.es[name], dtype=dtype)

    def __setitem__(self, name, value):
        g = self.parent()._graph

        if name in self:
            size = g.ecount()
            if len(value) == size:
                g.es[name] = value
            else:
                raise ValueError("A list or a np.array with one entry per "
                                 "edge in the graph is required")
        else:
            raise InvalidArgument("Attribute does not exist yet, use "
                                  "set_attribute to create it.")

    def new_attribute(self, name, value_type, values=None, val=None):
        g = self.parent()._graph

        if val is None:
            if value_type == "int":
                val = int(0)
            elif value_type == "double":
                val = np.NaN
            elif value_type == "string":
                val = ""
            else:
                val = None
                value_type = 'object'

        if values is None:
            values = [deepcopy(val) for _ in range(g.ecount())]

        # store name and value type in the dict
        super(_IgEProperty, self).__setitem__(name, value_type)
        # store the real values in the attribute
        self[name] = values
        self._num_values_set[name] = len(values)

    def set_attribute(self, name, values, edges=None):
        '''
        Set the edge property.

        Parameters
        ----------
        name : str
            Name of the edge property.
        values : array
            Values that should be set.
        edges : array-like, optional (default: None)
            Edges for which the value of the property should be set. If `edges`
            is not None, it must be an array of shape `(len(values), 2)`.
        '''
        g = self.parent()._graph

        num_edges = g.ecount()
        num_e = len(edges) if edges is not None else num_edges

        if num_e == num_edges:
            self[name] = values
        elif num_e:
            if num_e != len(values):
                raise ValueError("`edges` and `values` must have the same "
                                 "size; got respectively " + str(num_e) + \
                                 " and " + str(len(values)) + " entries.")
            if self._num_values_set[name] == num_edges - num_e:
                g.es[-num_e:][name] = values
            else:
                for e, val in zip(edges, values):
                    eid = g.get_eid(*e)
                    g.es[eid][name] = val

        if num_e:
            self._num_values_set[name] = num_edges


# ----- #
# Graph #
# ----- #

class _IGraph(GraphInterface):

    '''
    Subclass of :class:`igraph.Graph`.
    '''

    _nattr_class = _IgNProperty
    _eattr_class = _IgEProperty    

    #-------------------------------------------------------------------------#
    # Constructor and instance properties

    def __init__(self, nodes=0, copy_graph=None, directed=True, weighted=False,
                 **kwargs):
        self._nattr = _IgNProperty(self)
        self._eattr = _IgEProperty(self)

        g = copy_graph.graph if copy_graph is not None else None

        if g is None:
            self._graph = nngt._config["graph"](n=nodes, directed=directed)
        else:
            # convert graph if necessary
            if directed and not g.is_directed():
                g = g.copy()
                g.to_directed()
            elif not directed and g.is_directed():
                g = g.as_undirected(mode="collapse", combine_edges="sum")
                g.simplify(combine_edges="sum")

            self._from_library_graph(g, copy=True)

    #-------------------------------------------------------------------------#
    # Graph manipulation

    def edge_id(self, edge):
        '''
        Return the ID a given edge or a list of edges in the graph.
        Raises an error if the edge is not in the graph or if one of the
        vertices in the edge is nonexistent.

        Parameters
        ----------
        edge : 2-tuple or array of edges
            Edge descriptor (source, target).

        Returns
        -------
        index : int or array of ints
            Index of the given `edge`.
        '''
        if is_integer(edge[0]):
            return self._graph.get_eid(*edge)
        elif nonstring_container(edge[0]):
            return self._graph.get_eids(edge)
        else:
            raise AttributeError("`edge` must be either a 2-tuple of ints or "
                                 "an array of 2-tuples of ints.")

    def has_edge(self, edge):
        '''
        Whether `edge` is present in the graph.

        .. versionadded:: 2.0
        '''
        try:
            self._graph.get_eid(*edge)
            return True
        except:
            return False

    @property
    def edges_array(self):
        '''
        Edges of the graph, sorted by order of creation, as an array of
        2-tuple.
        '''
        g = self._graph
        return np.array([(e.source, e.target) for e in g.es], dtype=int)

    def new_node(self, n=1, neuron_type=1, attributes=None, value_types=None,
                 positions=None, groups=None):
        '''
        Adding a node to the graph, with optional properties.

        Parameters
        ----------
        n : int, optional (default: 1)
            Number of nodes to add.
        neuron_type : int, optional (default: 1)
            Type of neuron (1 for excitatory, -1 for inhibitory)

        Returns
        -------
        The node or an iterator over the nodes created.
        '''
        g = self._graph

        first_node_idx = g.vcount()

        g.add_vertices(n)

        nodes = list(range(first_node_idx, first_node_idx + n))

        attributes = {} if attributes is None else deepcopy(attributes)

        if attributes:
            for k, v in attributes.items():
                if k not in self._nattr:
                    self._nattr.new_attribute(k, value_types[k], val=v)
                else:
                    v = v if nonstring_container(v) else [v]
                    self._nattr.set_attribute(k, v, nodes=nodes)

        # set default values for all attributes that were not set
        for k in self.nodes_attributes:
            if k not in attributes:
                dtype = self.get_attribute_type(k)
                if dtype == "string":
                    self._nattr.set_attribute(k, ["" for _ in nodes],
                                              nodes=nodes)
                elif dtype == "int":
                    self._nattr.set_attribute(k, [0 for _ in nodes],
                                              nodes=nodes)
                elif dtype == "double":
                    self._nattr.set_attribute(k, [np.NaN for _ in nodes],
                                              nodes=nodes)

        g.vs[nodes[0]:nodes[-1] + 1]['type'] = neuron_type

        if self.is_spatial():
            old_pos      = self._pos
            self._pos    = np.full((self.node_nb(), 2), np.NaN)
            num_existing = len(old_pos) if old_pos is not None else 0
            if num_existing != 0:
                self._pos[:num_existing, :] = old_pos
        if positions is not None:
            assert self.is_spatial(), \
                "`positions` argument requires a SpatialGraph/SpatialNetwork."
            self._pos[nodes] = positions

        if groups is not None:
            assert self.is_network(), \
                "`positions` argument requires a Network/SpatialNetwork."
            if nonstring_container(groups):
                assert len(groups) == n, "One group per neuron required."
                for g, node in zip(groups, nodes):
                    self.population.add_to_group(g, node)
            else:
                self.population.add_to_group(groups, nodes)

        if n == 1:
            return nodes[0]

        return nodes

    def new_edge(self, source, target, attributes=None, ignore=False):
        '''
        Adding a connection to the graph, with optional properties.

        Parameters
        ----------
        source : :class:`int/node`
            Source node.
        target : :class:`int/node`
            Target node.
        attributes : :class:`dict`, optional (default: ``{}``)
            Dictionary containing optional edge properties. If the graph is
            weighted, defaults to ``{"weight": 1.}``, the unit weight for the
            connection (synaptic strength in NEST).
        ignore : bool, optional (default: False)
            If set to True, ignore attempts to add an existing edge, otherwise
            raises an error.

        Returns
        -------
        The new connection.
        '''
        attributes = {} if attributes is None else deepcopy(attributes)

        # set default values for attributes that were not passed
        for k in self.edges_attributes:
            if k not in attributes:
                dtype = self.get_attribute_type(k)
                if dtype == "string":
                    attributes[k] = [""]
                elif dtype == "double" and k != "weight":
                    attributes[k] = [np.NaN]
                elif dtype == "int":
                    attributes[k] = [0]

        self.new_edges(((source, target),), attributes)

    def new_edges(self, edge_list, attributes=None, check_edges=True):
        '''
        Add a list of edges to the graph.

        .. warning ::
            This function currently does not check for duplicate edges between
            the existing edges and the added ones, but only inside `edge_list`!

        Parameters
        ----------
        edge_list : list of 2-tuples or np.array of shape (edge_nb, 2)
            List of the edges that should be added as tuples (source, target)
        attributes : :class:`dict`, optional (default: ``{}``)
            Dictionary containing optional edge properties. If the graph is
            weighted, defaults to ``{"weight": ones}``, where ``ones`` is an
            array the same length as the `edge_list` containing a unit weight
            for each connection (synaptic strength in NEST).
        check_edges : bool, optional (default: True)
            Check for duplicate edges and self-loops.

        @todo: add example

        Returns
        -------
        Returns new edges only.
        '''
        attributes = {} if attributes is None else deepcopy(attributes)
        num_edges  = len(edge_list)

        # set default values for attributes that were not passed
        for k in self.edges_attributes:
            if k not in attributes:
                dtype = self.get_attribute_type(k)
                if dtype == "string":
                    attributes[k] = ["" for _ in range(num_edges)]
                elif dtype == "double" and k != "weight":
                    attributes[k] = [np.NaN for _ in range(num_edges)]
                elif dtype == "int":
                    attributes[k] = [0 for _ in range(num_edges)]

        new_attr = None

        if check_edges:
            # @todo: speed this up
            new_attr = {key: [] for key in attributes}
            eweight_list = OrderedDict()
            for i, e in enumerate(edge_list):
                tpl_e = tuple(e)
                if tpl_e in eweight_list:
                    eweight_list[tpl_e] += 1
                elif e[0] == e[1]:
                    _log_message(logger, "WARNING",
                                 "Self-loop on {} ignored.".format(e[0]))
                else:
                    eweight_list[tpl_e] = 1
                    for k, vv in attributes.items():
                        new_attr[k].append(vv[i])
            edge_list = np.array(list(eweight_list.keys()))
        else:
            edge_list = np.array(edge_list)
            new_attr = attributes

        self._graph.add_edges(edge_list)

        # call parent function to set the attributes
        self._attr_new_edges(edge_list, attributes=new_attr)

        return edge_list

    def clear_all_edges(self):
        ''' Remove all edges from the graph '''
        self._graph.delete_edges(None)
        self._eattr.clear()

    #-------------------------------------------------------------------------#
    # Getters

    def node_nb(self):
        ''' Number of nodes in the graph '''
        return self._graph.vcount()

    def edge_nb(self):
        ''' Number of edges in the graph '''
        return self._graph.ecount()

    def get_degrees(self, mode="total", nodes=None, weights=None):
        g = self._graph
<<<<<<< HEAD
        w = _get_weights(self, weights)
    
        mode = 'all' if mode == 'total' else mode

        if weights not in {False, None}:
            return np.array(g.strength(nodes, mode=mode, weights=w))

        return np.array(g.degree(nodes, mode=mode), dtype=int)
=======

        deg_type = 'all' if deg_type == 'total' else deg_type

        if use_weights is not False:
            use_weights = 'weight' if use_weights is True else use_weights
            return np.array(g.strength(node_list, mode=deg_type,
                            weights=use_weights))
        else:
            return np.array(g.degree(node_list, mode=deg_type))
>>>>>>> a63f3376

    def is_connected(self, mode="strong"):
        '''
        Return whether the graph is connected.

        Parameters
        ----------
        mode : str, optional (default: "strong")
            Whether to test connectedness with directed ("strong") or
            undirected ("weak") connections.
        '''
        return self._graph.is_connected(mode)

    def neighbours(self, node, mode="all"):
        '''
        Return the neighbours of `node`.

        Parameters
        ----------
        node : int
            Index of the node of interest.
        mode : string, optional (default: "all")
            Type of neighbours that will be returned: "all" returns all the
            neighbours regardless of directionality, "in" returns the
            in-neighbours (also called predecessors) and "out" retruns the
            out-neighbours (or successors).

        Returns
        -------
        neighbours : tuple
            The neighbours of `node`.
        '''
        g = self._graph

        if mode == "all":
            return (n for n in g.neighbors(node, mode=3))
        elif mode == "in":
            return (n for n in g.neighbors(node, mode=2))
        elif mode == "out":
            return (n for n in g.neighbors(node, mode=1))

        raise ArgumentError('Invalid `mode` argument {}; possible values are '
                            '"all", "out" or "in".'.format(mode))

    def _from_library_graph(self, graph, copy=True):
        ''' Initialize `self._graph` from existing library object. '''
        nodes = graph.vcount()
        edges = graph.ecount()

        self._graph = graph.copy() if copy else graph

        # get attributes names and "types" and initialize them
        if nodes:
            for key, val in graph.vs[0].attributes().items():
                super(type(self._nattr), self._nattr).__setitem__(
                    key, _get_dtype(val))

        if edges:
            for key, val in graph.es[0].attributes().items():
                super(type(self._eattr), self._eattr).__setitem__(
                    key, _get_dtype(val))


def _get_weights(g, weights):
    if weights in g.edges_attributes:
        # existing edge attribute
        return np.array(g._graph.es[weights])
    elif nonstring_container(weights):
        # user-provided array
        return np.array(weights)
    elif weights is True:
        # "normal" weights
        return np.array(g._graph.es["weight"])
    elif not weights:
        # unweighted
        return None

    raise ValueError("Unknown edge attribute '" + str(weights) + "'.")<|MERGE_RESOLUTION|>--- conflicted
+++ resolved
@@ -29,7 +29,7 @@
 
 import nngt
 from nngt.lib import InvalidArgument, nonstring_container, BWEIGHT, is_integer
-from nngt.lib.graph_helpers import _to_np_array, _get_dtype
+from nngt.lib.graph_helpers import _to_np_array, _get_dtype, _get_ig_weights
 from nngt.lib.io_tools import _np_dtype
 from nngt.lib.logger import _log_message
 from .graph_interface import GraphInterface, BaseProperty
@@ -513,8 +513,7 @@
 
     def get_degrees(self, mode="total", nodes=None, weights=None):
         g = self._graph
-<<<<<<< HEAD
-        w = _get_weights(self, weights)
+        w = _get_ig_weights(self, weights)
     
         mode = 'all' if mode == 'total' else mode
 
@@ -522,17 +521,6 @@
             return np.array(g.strength(nodes, mode=mode, weights=w))
 
         return np.array(g.degree(nodes, mode=mode), dtype=int)
-=======
-
-        deg_type = 'all' if deg_type == 'total' else deg_type
-
-        if use_weights is not False:
-            use_weights = 'weight' if use_weights is True else use_weights
-            return np.array(g.strength(node_list, mode=deg_type,
-                            weights=use_weights))
-        else:
-            return np.array(g.degree(node_list, mode=deg_type))
->>>>>>> a63f3376
 
     def is_connected(self, mode="strong"):
         '''

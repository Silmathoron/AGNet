#!/usr/bin/env python
#-*- coding:utf-8 -*-
#
# graph_connectivity.py
#
# This file is part of the NNGT project to generate and analyze
# neuronal networks and their activity.
# Copyright (C) 2015-2019  Tanguy Fardet
#
# This program is free software: you can redistribute it and/or modify
# it under the terms of the GNU General Public License as published by
# the Free Software Foundation, either version 3 of the License, or
# (at your option) any later version.
#
# This program is distributed in the hope that it will be useful,
# but WITHOUT ANY WARRANTY; without even the implied warranty of
# MERCHANTABILITY or FITNESS FOR A PARTICULAR PURPOSE.  See the
# GNU General Public License for more details.
#
# You should have received a copy of the GNU General Public License
# along with this program.  If not, see <http://www.gnu.org/licenses/>.

""" Connectivity generators for nngt.Graph """

from copy import deepcopy
import logging

import numpy as np

import nngt
from nngt.geometry.geom_utils import conversion_magnitude
from nngt.lib import is_iterable, nonstring_container
from nngt.lib.connect_tools import _set_options
from nngt.lib.logger import _log_message
from nngt.lib.test_functions import mpi_checker, mpi_random, deprecated


# do default import

from .connect_algorithms import *

# try to import multithreaded or mpi algorithms

using_mt_algorithms = False

if nngt.get_config("multithreading"):
    logger = logging.getLogger(__name__)
    try:
        from .cconnect import *
        from .connect_algorithms import price_network
        using_mt_algorithms = True
        _log_message(logger, "DEBUG",
                     "Using multithreaded algorithms compiled on install.")
        nngt.set_config('multithreading', True, silent=True)
    except Exception as e:
        try:
            import cython
            import pyximport

            try:
                from mpi4py import MPI
                comm = MPI.COMM_WORLD
                comm.bcast(pyximport.install(language_level=3))
            except:
                if nngt.get_config("mpi"):
                    raise RuntimeError("Cannot safely compile with MPI.")

                pyximport.install(language_level=3)

            # wait for compilation to finish
            nngt.lib.mpi_barrier()

            if nngt.on_master_process():
                from .cconnect import *
    
            nngt.lib.mpi_barrier()

            from .cconnect import *
            from .connect_algorithms import price_network

            using_mt_algorithms = True

            _log_message(logger, "DEBUG", str(e) + "\n\tCompiled "
                         "multithreaded algorithms on-the-run.")

            nngt.set_config('multithreading', True, silent=True)
        except Exception as e2:
            _log_message(
                logger, "WARNING", str(e) + "\n\t" + str(e2) + "\n\t"
                "Cython import failed, using non-multithreaded algorithms.")
            nngt._config['multithreading'] = False

if nngt.get_config("mpi"):
    try:
        from .mpi_connect import *
        nngt._config['mpi'] = True
    except ImportError as e:
        nngt._config['mpi'] = False
        raise e



__all__ = [
    'all_to_all',
    'circular',
    'connect_neural_groups',
    'connect_groups',
    'connect_neural_types',
    'connect_nodes',
	'distance_rule',
	'erdos_renyi',
    'fixed_degree',
    'from_degree_list',
    'gaussian_degree',
	'newman_watts',
    'random_rewire',
	'random_scale_free',
	'price_scale_free',
]


# ----------------------------- #
# Specific degree distributions #
# ----------------------------- #

def all_to_all(nodes=0, weighted=True, directed=True, multigraph=False,
               name="AllToAll", shape=None, positions=None, population=None,
               **kwargs):
    """
    Generate a graph where all nodes are connected.

    .. versionadded:: 1.0

    Parameters
    ----------
    nodes : int, optional (default: None)
        The number of nodes in the graph.
    reciprocity : double, optional (default: -1 to let it free)
        Fraction of edges that are bidirectional  (only for directed graphs
        -- undirected graphs have a reciprocity of  1 by definition)
    weighted : bool, optional (default: True)
        Whether the graph edges have weights.
    directed : bool, optional (default: True)
        Whether the graph is directed or not.
    multigraph : bool, optional (default: False)
        Whether the graph can contain multiple edges between two
        nodes.
    name : string, optional (default: "ER")
        Name of the created graph.
    shape : :class:`~nngt.geometry.Shape`, optional (default: None)
        Shape of the neurons' environment.
    positions : :class:`numpy.ndarray`, optional (default: None)
        A 2D or 3D array containing the positions of the neurons in space.
    population : :class:`~nngt.NeuralPop`, optional (default: None)
        Population of neurons defining their biological properties (to create a
        :class:`~nngt.Network`).

    Note
    ----
	`nodes` is required unless `population` is provided.

    Returns
    -------
    graph_all : :class:`~nngt.Graph`, or subclass
        A new generated graph.
    """
    nodes = nodes if population is None else population.size

    graph_all = nngt.Graph(name=name, nodes=nodes, directed=directed, **kwargs)

    _set_options(graph_all, population, shape, positions)

    # add edges
    if nodes > 1:
        ids = np.arange(nodes, dtype=np.uint)
        edges = _all_to_all(ids, ids, directed=directed, multigraph=multigraph)
        graph_all.new_edges(edges, check_edges=False)

    graph_all._graph_type = "all_to_all"

    return graph_all


@mpi_random
def from_degree_list(degrees, degree_type='in', weighted=True,
                     directed=True, multigraph=False, name="DL",
                     shape=None, positions=None, population=None,
                     from_graph=None, **kwargs):
    """
    Generate a random graph from a given list of degrees.

    Parameters
    ----------
    degrees : list
        The list of degrees for each node in the graph.
    degree_type : str, optional (default: 'in')
        The type of the fixed degree, among ``'in'``, ``'out'`` or ``'total'``.
        @todo `'total'` not implemented yet.
    nodes : int, optional (default: None)
        The number of nodes in the graph.
    weighted : bool, optional (default: True)
        Whether the graph edges have weights.
    directed : bool, optional (default: True)
        @todo: only for directed graphs for now. Whether the graph is directed
        or not.
    multigraph : bool, optional (default: False)
        Whether the graph can contain multiple edges between two
        nodes.
    name : string, optional (default: "ER")
        Name of the created graph.
    shape : :class:`~nngt.geometry.Shape`, optional (default: None)
        Shape of the neurons' environment.
    positions : :class:`numpy.ndarray`, optional (default: None)
        A 2D or 3D array containing the positions of the neurons in space.
    population : :class:`~nngt.NeuralPop`, optional (default: None)
        Population of neurons defining their biological properties (to create a
        :class:`~nngt.Network`).
    from_graph : :class:`Graph` or subclass, optional (default: None)
        Initial graph whose nodes are to be connected.

    Returns
    -------
    graph_dl : :class:`~nngt.Graph`, or subclass
        A new generated graph or the modified `from_graph`.
    """
    # set node number and library graph
    graph_dl = from_graph
    nodes    = len(degrees)

    if "nodes" in kwargs:
        assert kwargs["nodes"] == nodes, \
            "Invalid `nodes` entry: the number of nodes should " \
            "be ``len(degrees)``."
        del kwargs["nodes"]

    if graph_dl is not None:
        nodes = graph_dl.node_nb()
        graph_dl.clear_all_edges()
    else:
        nodes = population.size if population is not None else nodes
        graph_dl = nngt.Graph(
            name=name, nodes=nodes, directed=directed, **kwargs)

    _set_options(graph_dl, population, shape, positions)

    # add edges
    ia_edges = None

    if nodes > 1:
        ids = np.arange(nodes, dtype=np.uint)
        ia_edges = _from_degree_list(ids, ids, degrees, degree_type,
                                     directed=directed, multigraph=multigraph)
        # check for None if MPI
        if ia_edges is not None:
            graph_dl.new_edges(ia_edges, check_edges=False)

    graph_dl._graph_type = "from_{}_degree_list".format(degree_type)

    return graph_dl


@mpi_random
def fixed_degree(degree, degree_type='in', nodes=0, reciprocity=-1.,
                 weighted=True, directed=True, multigraph=False, name="FD",
                 shape=None, positions=None, population=None, from_graph=None,
                 **kwargs):
    """
    Generate a random graph with constant in- or out-degree.

    Parameters
    ----------
    degree : int
        The value of the constant degree.
    degree_type : str, optional (default: 'in')
        The type of the fixed degree, among ``'in'``, ``'out'`` or ``'total'``.

        @todo
			`'total'` not implemented yet.

    nodes : int, optional (default: None)
        The number of nodes in the graph.
    reciprocity : double, optional (default: -1 to let it free)
        @todo: not implemented yet. Fraction of edges that are bidirectional
        (only for directed graphs -- undirected graphs have a reciprocity of
        1 by definition)
    weighted : bool, optional (default: True)
        Whether the graph edges have weights.
    directed : bool, optional (default: True)
        @todo: only for directed graphs for now. Whether the graph is directed
        or not.
    multigraph : bool, optional (default: False)
        Whether the graph can contain multiple edges between two
        nodes.
    name : string, optional (default: "ER")
        Name of the created graph.
    shape : :class:`~nngt.geometry.Shape`, optional (default: None)
        Shape of the neurons' environment.
    positions : :class:`numpy.ndarray`, optional (default: None)
        A 2D or 3D array containing the positions of the neurons in space.
    population : :class:`~nngt.NeuralPop`, optional (default: None)
        Population of neurons defining their biological properties (to create a
        :class:`~nngt.Network`).
    from_graph : :class:`Graph` or subclass, optional (default: None)
        Initial graph whose nodes are to be connected.

    Note
    ----
	`nodes` is required unless `from_graph` or `population` is provided.
	If an `from_graph` is provided, all preexistant edges in the
	object will be deleted before the new connectivity is implemented.

    Returns
    -------
    graph_fd : :class:`~nngt.Graph`, or subclass
        A new generated graph or the modified `from_graph`.
    """
    # set node number and library graph
    graph_fd = from_graph

    if graph_fd is not None:
        nodes = graph_fd.node_nb()
        graph_fd.clear_all_edges()
    else:
        nodes = population.size if population is not None else nodes
        graph_fd = nngt.Graph(
            name=name, nodes=nodes, directed=directed, **kwargs)

    _set_options(graph_fd, population, shape, positions)

    # add edges
    ia_edges = None

    if nodes > 1:
        ids = np.arange(nodes, dtype=np.uint)
        ia_edges = _fixed_degree(
            ids, ids, degree, degree_type, reciprocity=reciprocity,
            directed=directed, multigraph=multigraph)
        # check for None if MPI
        if ia_edges is not None:
            graph_fd.new_edges(ia_edges, check_edges=False)

    graph_fd._graph_type = "fixed_{}_degree".format(degree_type)

    return graph_fd


@mpi_random
def gaussian_degree(avg, std, degree_type='in', nodes=0, reciprocity=-1.,
                    weighted=True, directed=True, multigraph=False, name="GD",
                    shape=None, positions=None, population=None,
                    from_graph=None, **kwargs):
    """
    Generate a random graph with constant in- or out-degree.

    Parameters
    ----------
    avg : float
        The value of the average degree.
    std : float
		The standard deviation of the Gaussian distribution.
    degree_type : str, optional (default: 'in')
        The type of the fixed degree, among 'in', 'out' or 'total' (or the
        full version: 'in-degree'...)
        @todo: Implement 'total' degree
    nodes : int, optional (default: None)
        The number of nodes in the graph.
    reciprocity : double, optional (default: -1 to let it free)
        @todo: not implemented yet. Fraction of edges that are bidirectional
        (only for directed graphs -- undirected graphs have a reciprocity of
        1 by definition)
    weighted : bool, optional (default: True)
        Whether the graph edges have weights.
    directed : bool, optional (default: True)
        @todo: only for directed graphs for now. Whether the graph is directed
        or not.
    multigraph : bool, optional (default: False)
        Whether the graph can contain multiple edges between two
        nodes.
    name : string, optional (default: "ER")
        Name of the created graph.
    shape : :class:`~nngt.geometry.Shape`, optional (default: None)
        Shape of the neurons' environment.
    positions : :class:`numpy.ndarray`, optional (default: None)
        A 2D or 3D array containing the positions of the neurons in space.
    population : :class:`~nngt.NeuralPop`, optional (default: None)
        Population of neurons defining their biological properties (to create a
        :class:`~nngt.Network`).
    from_graph : :class:`Graph` or subclass, optional (default: None)
        Initial graph whose nodes are to be connected.

    Returns
    -------
    graph_gd : :class:`~nngt.Graph`, or subclass
        A new generated graph or the modified `from_graph`.

    Note
    ----
	`nodes` is required unless `from_graph` or `population` is provided.
	If an `from_graph` is provided, all preexistant edges in the object
	will be deleted before the new connectivity is implemented.
    """
    # set node number and library graph
    graph_gd = from_graph

    if graph_gd is not None:
        nodes = graph_gd.node_nb()
        graph_gd.clear_all_edges()
    else:
        nodes    = population.size if population is not None else nodes
        graph_gd = nngt.Graph(
            name=name, nodes=nodes, directed=directed, **kwargs)

    _set_options(graph_gd, population, shape, positions)

    # add edges
    ia_edges = None
    if nodes > 1:
        ids = np.arange(nodes, dtype=np.uint)
        ia_edges = _gaussian_degree(
            ids, ids, avg, std, degree_type, reciprocity=reciprocity,
            directed=directed, multigraph=multigraph)
        # check for None if MPI
        if ia_edges is not None:
            graph_gd.new_edges(ia_edges, check_edges=False)

    graph_gd._graph_type = "gaussian_{}_degree".format(degree_type)

    return graph_gd


# ----------- #
# Erdos-Renyi #
# ----------- #

def erdos_renyi(density=None, nodes=0, edges=None, avg_deg=None,
                reciprocity=-1., weighted=True, directed=True,
                multigraph=False, name="ER", shape=None, positions=None,
                population=None, from_graph=None, **kwargs):
    """
    Generate a random graph as defined by Erdos and Renyi but with a
    reciprocity that can be chosen.

    Parameters
    ----------
    density : double, optional (default: -1.)
        Structural density given by `edges / nodes`:math:`^2`. It is also the
        probability for each possible edge in the graph to exist.
    nodes : int, optional (default: None)
        The number of nodes in the graph.
    edges : int (optional)
        The number of edges between the nodes
    avg_deg : double, optional
        Average degree of the neurons given by `edges / nodes`.
    reciprocity : double, optional (default: -1 to let it free)
        Fraction of edges that are bidirectional (only for
        directed graphs -- undirected graphs have a reciprocity of 1 by
        definition)
    weighted : bool, optional (default: True)
        Whether the graph edges have weights.
    directed : bool, optional (default: True)
        Whether the graph is directed or not.
    multigraph : bool, optional (default: False)
        Whether the graph can contain multiple edges between two
        nodes.
    name : string, optional (default: "ER")
        Name of the created graph.
    shape : :class:`~nngt.geometry.Shape`, optional (default: None)
        Shape of the neurons' environment.
    positions : :class:`numpy.ndarray`, optional (default: None)
        A 2D or 3D array containing the positions of the neurons in space.
    population : :class:`~nngt.NeuralPop`, optional (default: None)
        Population of neurons defining their biological properties (to create a
        :class:`~nngt.Network`).
    from_graph : :class:`Graph` or subclass, optional (default: None)
        Initial graph whose nodes are to be connected.

    Returns
    -------
    graph_er : :class:`~nngt.Graph`, or subclass
        A new generated graph or the modified `from_graph`.

    Note
    ----
	`nodes` is required unless `from_graph` or `population` is provided.
	If an `from_graph` is provided, all preexistant edges in the
	object will be deleted before the new connectivity is implemented.
    """
    # set node number and library graph
    graph_er = from_graph

    if graph_er is not None:
        nodes = graph_er.node_nb()
        graph_er.clear_all_edges()
    else:
        nodes = population.size if population is not None else nodes
        graph_er = nngt.Graph(
            name=name, nodes=nodes, directed=directed, **kwargs)

    _set_options(graph_er, population, shape, positions)

    # add edges
    ia_edges = None

    if nodes > 1:
        ids = range(nodes)
        ia_edges = _erdos_renyi(ids, ids, density, edges, avg_deg, reciprocity,
                                directed, multigraph)
        graph_er.new_edges(ia_edges, check_edges=False)

    graph_er._graph_type = "erdos_renyi"

    return graph_er


# ----------------- #
# Scale-free models #
# ----------------- #

def random_scale_free(in_exp, out_exp, nodes=0, density=None, edges=None,
                      avg_deg=None, reciprocity=0., weighted=True,
                      directed=True, multigraph=False, name="RandomSF",
                      shape=None, positions=None, population=None,
                      from_graph=None, **kwargs):
    """
    Generate a free-scale graph of given reciprocity and otherwise
    devoid of correlations.

    Parameters
    ----------
    in_exp : float
        Absolute value of the in-degree exponent :math:`\gamma_i`, such that
        :math:`p(k_i) \propto k_i^{-\gamma_i}`
    out_exp : float
        Absolute value of the out-degree exponent :math:`\gamma_o`, such that
        :math:`p(k_o) \propto k_o^{-\gamma_o}`
    nodes : int, optional (default: 0)
        The number of nodes in the graph.
    density: double, optional
        Structural density given by `edges / (nodes*nodes)`.
    edges : int optional
        The number of edges between the nodes
    avg_deg : double, optional
        Average degree of the neurons given by `edges / nodes`.
    weighted : bool, optional (default: True)
        Whether the graph edges have weights.
    directed : bool, optional (default: True)
        Whether the graph is directed or not.
    multigraph : bool, optional (default: False)
        Whether the graph can contain multiple edges between two
        nodes. can contain multiple edges between two
    name : string, optional (default: "ER")
        Name of the created graph.
    shape : :class:`~nngt.geometry.Shape`, optional (default: None)
        Shape of the neurons' environment.
    positions : :class:`numpy.ndarray`, optional (default: None)
        A 2D or 3D array containing the positions of the neurons in space.
    population : :class:`~nngt.NeuralPop`, optional (default: None)
        Population of neurons defining their biological properties (to create a
        :class:`~nngt.Network`)
    from_graph : :class:`Graph` or subclass, optional (default: None)
        Initial graph whose nodes are to be connected.

    Returns
    -------
    graph_fs : :class:`~nngt.Graph`

    Note
    ----
	As reciprocity increases, requested values of `in_exp` and `out_exp`
	will be less and less respected as the distribution will converge to a
	common exponent :math:`\gamma = (\gamma_i + \gamma_o) / 2`.
	Parameter `nodes` is required unless `from_graph` or `population` is
	provided.
    """
    # set node number and library graph
    graph_rsf = from_graph
    if graph_rsf is not None:
        nodes = graph_rsf.node_nb()
        graph_rsf.clear_all_edges()
    else:
        nodes = population.size if population is not None else nodes
        graph_rsf = nngt.Graph(
            name=name,nodes=nodes,directed=directed,**kwargs)

    _set_options(graph_rsf, population, shape, positions)

    # add edges
    if nodes > 1:
        ids = range(nodes)
        ia_edges = _random_scale_free(ids, ids, in_exp, out_exp, density,
                          edges, avg_deg, reciprocity, directed, multigraph)
        graph_rsf.new_edges(ia_edges, check_edges=False)

    graph_rsf._graph_type = "random_scale_free"

    return graph_rsf


def price_scale_free(m, c=None, gamma=1, nodes=0, weighted=True, directed=True,
                     seed_graph=None, multigraph=False, name="PriceSF",
                     shape=None, positions=None, population=None,
                     from_graph=None, **kwargs):
    """
    @todo
    make the algorithm.

    Generate a Price graph model (Barabasi-Albert if undirected).

    Parameters
    ----------
    m : int
        The number of edges each new node will make.
    c : double
        Constant added to the probability of a vertex receiving an edge.
    gamma : double
        Preferential attachment power.
    nodes : int, optional (default: None)
        The number of nodes in the graph.
    weighted : bool, optional (default: True)
        Whether the graph edges have weights.
    directed : bool, optional (default: True)
        Whether the graph is directed or not.
    multigraph : bool, optional (default: False)
        Whether the graph can contain multiple edges between two
        nodes.
    name : string, optional (default: "ER")
        Name of the created graph.
    shape : :class:`~nngt.geometry.Shape`, optional (default: None)
        Shape of the neurons' environment
    positions : :class:`numpy.ndarray`, optional (default: None)
        A 2D or 3D array containing the positions of the neurons in space.
    population : :class:`~nngt.NeuralPop`, optional (default: None)
        Population of neurons defining their biological properties (to create a
        :class:`~nngt.Network`).
    from_graph : :class:`~nngt.Graph` or subclass, optional (default: None)
        Initial graph whose nodes are to be connected.

    Returns
    -------
    graph_price : :class:`~nngt.Graph` or subclass.

    Note
    ----
	`nodes` is required unless `from_graph` or `population` is provided.
    """
    nodes = ( ( population.size if population is not None else nodes )
              if from_graph is None else from_graph.node_nb() )
    #~ c = c if c is not None else 0 if directed else 1

    g = price_network(nodes, m, c, gamma, directed, seed_graph)
    graph_obj_price = nngt.Graph.from_library(g)

    graph_price = nngt.Graph.from_library(g)

    _set_options(graph_price, population, shape, positions)
    graph_price._graph_type = "price_scale_free"
    return graph_price


# -------------- #
# Circular graph #
# -------------- #

def circular(coord_nb, reciprocity=1., defaults=None, nodes=0, weighted=True,
             directed=True, multigraph=False, name="Circular", shape=None,
             positions=None, population=None, from_graph=None, **kwargs):
    '''
    Generate a circular graph.

    The nodes are placed on a circle and connected to their `coord_nb` closest
    neighbours.
    If the graph is directed, the number of connections depends on the value
    of `reciprocity`: if ``reciprocity == 0.``, then only half of all possible
    connections will be created, so that no bidirectional edges exist; on the
    other hand, for ``reciprocity == 1.``, all possible edges are created; for
    intermediate values of `reciprocity`, the number of edges increases
    linearly as ``0.5*(1 + reciprocity)*nodes*coord_nb``.

    Parameters
    ----------
    coord_nb : int
        The number of neighbours for each node on the initial topological
        lattice (must be even).
    reciprocity : double, optional (default: 1.)
        Proportion of reciprocal edges in the graph.
    proba_shortcut : double
        Probability of adding a new random (shortcut) edge for each existing
        edge on the initial lattice.
    nodes : int, optional (default: None)
        The number of nodes in the graph.
    density: double, optional (default: 0.1)
        Structural density given by `edges` / (`nodes`*`nodes`).
    edges : int (optional)
        The number of edges between the nodes
    avg_deg : double, optional
        Average degree of the neurons given by `edges` / `nodes`.
    weighted : bool, optional (default: True)
        Whether the graph edges have weights.
    directed : bool, optional (default: True)
        Whether the graph is directed or not.
    multigraph : bool, optional (default: False)
        Whether the graph can contain multiple edges between two
        nodes.
    name : string, optional (default: "ER")
        Name of the created graph.
    shape : :class:`~nngt.geometry.Shape`, optional (default: None)
        Shape of the neurons' environment
    positions : :class:`numpy.ndarray`, optional (default: None)
        A 2D or 3D array containing the positions of the neurons in space.
    population : :class:`~nngt.NeuralPop`, optional (default: None)
        Population of neurons defining their biological properties (to create a
        :class:`~nngt.Network`).
    from_graph : :class:`Graph` or subclass, optional (default: None)
        Initial graph whose nodes are to be connected.

    Returns
    -------
    graph_circ : :class:`~nngt.Graph` or subclass
    '''
    if multigraph:
        raise ValueError("`multigraph` is not supported for circular graphs.")

    # set node number and library graph
    graph_circ = from_graph
    if graph_circ is not None:
        nodes = graph_circ.node_nb()
    else:
        nodes = population.size if population is not None else nodes
        graph_circ = nngt.Graph(
            name=name, nodes=nodes, directed=directed, **kwargs)

    _set_options(graph_circ, population, shape, positions)

    # add edges
    if nodes > 1:
        ids   = range(nodes)
<<<<<<< HEAD
        edges = None

        if reciprocity == 1 or not directed:
            edges = _circular_full(ids, coord_nb, directed)
        elif directed:
            edges = _circular_directed_recip(ids, coord_nb, reciprocity)
=======
        edges = _circular(ids, ids, coord_nb, reciprocity, directed)
>>>>>>> 4016e657

        graph_circ.new_edges(edges, check_edges=False)

    graph_circ._graph_type = "circular"

    return graph_circ
    

# ------------------ #
# Small-world models #
# ------------------ #

<<<<<<< HEAD
def newman_watts(coord_nb, proba_shortcut, reciprocity_circular=1., nodes=0,
                 weighted=True, directed=True, multigraph=False, name="NW",
                 shape=None, positions=None, population=None, from_graph=None,
                 **kwargs):
=======
def newman_watts(coord_nb, proba_shortcut=None, reciprocity_circular=1.,
                 nodes=0, edges=None, weighted=True, directed=True,
                 multigraph=False, name="NW", shape=None, positions=None,
                 population=None, from_graph=None, **kwargs):
>>>>>>> 4016e657
    """
    Generate a (potentially small-world) graph using the Newman-Watts
    algorithm.

    Parameters
    ----------
    coord_nb : int
        The number of neighbours for each node on the initial topological
        lattice (must be even).
<<<<<<< HEAD
    proba_shortcut : double
        Probability of adding a new random (shortcut) edge for each existing
        edge on the initial lattice.
=======
    proba_shortcut : double, optional
        Probability of adding a new random (shortcut) edge for each existing
        edge on the initial lattice.
        If `edges` is provided, then will be computed automatically as
        ``edges / (coord_nb * nodes * (1 + reciprocity_circular) / 2)``
>>>>>>> 4016e657
    reciprocity_circular : double, optional (default: 1.)
        Proportion of reciprocal edges in the initial circular graph.
    nodes : int, optional (default: None)
        The number of nodes in the graph.
    density: double, optional (default: 0.1)
        Structural density given by `edges` / (`nodes`*`nodes`).
    edges : int (optional)
        The number of edges between the nodes
    avg_deg : double, optional
        Average degree of the neurons given by `edges` / `nodes`.
    weighted : bool, optional (default: True)
        Whether the graph edges have weights.
    directed : bool, optional (default: True)
        Whether the graph is directed or not.
    multigraph : bool, optional (default: False)
        Whether the graph can contain multiple edges between two
        nodes.
    name : string, optional (default: "ER")
        Name of the created graph.
    shape : :class:`~nngt.geometry.Shape`, optional (default: None)
        Shape of the neurons' environment
    positions : :class:`numpy.ndarray`, optional (default: None)
        A 2D or 3D array containing the positions of the neurons in space.
    population : :class:`~nngt.NeuralPop`, optional (default: None)
        Population of neurons defining their biological properties (to create a
        :class:`~nngt.Network`).
    from_graph : :class:`Graph` or subclass, optional (default: None)
        Initial graph whose nodes are to be connected.

    Returns
    -------
    graph_nw : :class:`~nngt.Graph` or subclass

    Note
    ----
	`nodes` is required unless `from_graph` or `population` is provided.
    """
    if multigraph:
        raise ValueError("`multigraph` is not supported for Newman-Watts.")

    # set node number and library graph
    graph_nw = from_graph
    if graph_nw is not None:
        nodes = graph_nw.node_nb()
    else:
        nodes = population.size if population is not None else nodes
        graph_nw = nngt.Graph(
            name=name, nodes=nodes, directed=directed, **kwargs)

    _set_options(graph_nw, population, shape, positions)

    # add edges
    if nodes > 1:
        ids = range(nodes)
<<<<<<< HEAD
        ia_edges = _newman_watts(
            ids, coord_nb, proba_shortcut, reciprocity_circular, directed)
=======

        ia_edges = _newman_watts(
            ids, ids, coord_nb, proba_shortcut, reciprocity_circular,
             edges=edges, directed=directed)

>>>>>>> 4016e657
        graph_nw.new_edges(ia_edges, check_edges=False)

    graph_nw._graph_type = "newman_watts"

    return graph_nw


# --------------------- #
# Distance-based models #
# --------------------- #

@mpi_random
def distance_rule(scale, rule="exp", shape=None, neuron_density=1000.,
                  max_proba=-1., nodes=0, density=None, edges=None,
                  avg_deg=None, unit='um', weighted=True, directed=True,
                  multigraph=False, name="DR", positions=None, population=None,
                  from_graph=None, **kwargs):
    """
    Create a graph using a 2D distance rule to create the connection between
    neurons. Available rules are linear and exponential.

    Parameters
    ----------
    scale : float
        Characteristic scale for the distance rule. E.g for linear distance-
        rule, :math:`P(i,j) \propto (1-d_{ij}/scale))`, whereas for the
        exponential distance-rule, :math:`P(i,j) \propto e^{-d_{ij}/scale}`.
    rule : string, optional (default: 'exp')
        Rule that will be apply to draw the connections between neurons.
        Choose among "exp" (exponential), "gaussian" (Gaussian), or
        "lin" (linear).
    shape : :class:`~nngt.geometry.Shape`, optional (default: None)
        Shape of the neurons' environment. If not specified, a square will be
        created with the appropriate dimensions for the number of neurons and
        the neuron spatial density.
    neuron_density : float, optional (default: 1000.)
        Density of neurons in space (:math:`neurons \cdot mm^{-2}`).
    nodes : int, optional (default: None)
        The number of nodes in the graph.
    p : float, optional
        Normalization factor for the distance rule; it is equal to the
        probability of connection when testing a node at zero distance.
    density: double, optional
        Structural density given by `edges` / (`nodes` * `nodes`).
    edges : int, optional
        The number of edges between the nodes
    avg_deg : double, optional
        Average degree of the neurons given by `edges` / `nodes`.
    unit : string (default: 'um')
        Unit for the length `scale` among 'um' (:math:`\mu m`), 'mm', 'cm',
        'dm', 'm'.
    weighted : bool, optional (default: True)
        Whether the graph edges have weights.
    directed : bool, optional (default: True)
        Whether the graph is directed or not.
    multigraph : bool, optional (default: False)
        Whether the graph can contain multiple edges between two
        nodes.
    name : string, optional (default: "DR")
        Name of the created graph.
    positions : :class:`numpy.ndarray`, optional (default: None)
        A 2D (N, 2) or 3D (N, 3) shaped array containing the positions of the
        neurons in space.
    population : :class:`~nngt.NeuralPop`, optional (default: None)
        Population of neurons defining their biological properties (to create a
        :class:`~nngt.Network`).
    from_graph : :class:`Graph` or subclass, optional (default: None)
        Initial graph whose nodes are to be connected.
    """
    distance = []
    # convert neuronal density in (mu m)^2
    neuron_density *= conversion_magnitude(unit, 'mm')**2
    # set node number and library graph
    graph_dr = from_graph
    if graph_dr is not None:
        nodes = graph_dr.node_nb()
        graph_dr.clear_all_edges()
    else:
        nodes = population.size if population is not None else nodes
    # check shape
    if shape is None:
        h = w = np.sqrt(float(nodes) / neuron_density)
        shape = nngt.geometry.Shape.rectangle(h, w)
    if graph_dr is None:
        graph_dr = nngt.SpatialGraph(
            name=name, nodes=nodes, directed=directed, shape=shape,
            positions=positions, **kwargs)
    else:
        Graph.make_spatial(graph_dr, shape, positions=positions)
    positions = np.array(graph_dr.get_positions().T, dtype=np.float32)
    # set options (graph has already been made spatial)
    _set_options(graph_dr, population, None, None)
    # add edges
    ia_edges = None
    conversion_factor = conversion_magnitude(shape.unit, unit)
    if unit != shape.unit:
        positions = np.multiply(conversion_factor, positions, dtype=np.float32)
    if nodes > 1:
        ids = np.arange(0, nodes, dtype=np.uint)
        ia_edges = _distance_rule(
            ids, ids, density, edges, avg_deg, scale, rule, max_proba, shape,
            positions, directed, multigraph, distance=distance, **kwargs)
        attr = {'distance': distance}
        # check for None if MPI
        if ia_edges is not None:
            graph_dr.new_edges(ia_edges, attributes=attr, check_edges=False)

    graph_dr._graph_type = "{}_distance_rule".format(rule)
    return graph_dr


# -------------------- #
# Polyvalent generator #
# -------------------- #

_di_generator = {
    "all_to_all": all_to_all,
    "circular": circular,
    "distance_rule": distance_rule,
    "erdos_renyi": erdos_renyi,
    "fixed_degree": fixed_degree,
    "from_degree_list": from_degree_list,
    "gaussian_degree": gaussian_degree,
    "newman_watts": newman_watts,
    "price_scale_free": price_scale_free,
    "random_scale_free": random_scale_free
}


def generate(di_instructions, **kwargs):
    '''
    Generate a :class:`~nngt.Graph` or one of its subclasses from a ``dict``
    containing all the relevant informations.

    Parameters
    ----------
    di_instructions : ``dict``
        Dictionary containing the instructions to generate the graph. It must
        have at least ``"graph_type"`` in its keys, with a value among
        ``"distance_rule", "erdos_renyi", "fixed_degree", "newman_watts",
        "price_scale_free", "random_scale_free"``. Depending on the type,
        `di_instructions` should also contain at least all non-optional
        arguments of the generator function.

    See also
    --------
    :mod:`~nngt.generation`
    '''
    graph_type = di_instructions["graph_type"]
    instructions = deepcopy(di_instructions)
    instructions.update(kwargs)
    return _di_generator[graph_type](**instructions)


# ----------------- #
# Connecting groups #
# ----------------- #

_di_gen_edges = {
    "all_to_all": _all_to_all,
    "circular": _circular,
    "distance_rule": _distance_rule,
    "erdos_renyi": _erdos_renyi,
    "fixed_degree": _fixed_degree,
    "from_degree_list": _from_degree_list,
    "gaussian_degree": _gaussian_degree,
    "newman_watts": _newman_watts,
    "price_scale_free": _price_scale_free,
    "random_scale_free": _random_scale_free
}


_one_pop_models = {"newman_watts", "circular"}


def connect_nodes(network, sources, targets, graph_model, density=None,
                  edges=None, avg_deg=None, unit='um', weighted=True,
                  directed=True, multigraph=False, **kwargs):
    '''
    Function to connect nodes with a given graph model.

    Parameters
    ----------
    network : :class:`Network` or :class:`SpatialNetwork`
        The network to connect.
    sources : list
        Ids of the source nodes.
    targets : list
        Ids of the target nodes.
    graph_model : string
        The name of the connectivity model (among "erdos_renyi",
        "random_scale_free", "price_scale_free", and "newman_watts").
    kwargs : keyword arguments
        Specific model parameters. or edge attributes specifiers such as
        `weights` or `delays`.

    Note
    ----
    For graph generation methods which set the properties of a
    specific degree (e.g. :func:`~nngt.generation.gaussian_degree`), the
    nodes which have their property sets are the `sources`.
    '''
    if network.is_spatial() and 'positions' not in kwargs:
        kwargs['positions'] = network.get_positions().astype(np.float32).T
    if network.is_spatial() and 'shape' not in kwargs:
        kwargs['shape'] = network.shape

    if graph_model in _one_pop_models:
        assert np.array_equal(sources, targets), \
            "'" + graph_model + "' can only work on a single set of nodes."

    sources  = np.array(sources, dtype=np.uint)
    targets  = np.array(targets, dtype=np.uint)
    distance = []

    elist = _di_gen_edges[graph_model](
        sources, targets, density=density, edges=edges,
        avg_deg=avg_deg, weighted=weighted, directed=directed,
        multigraph=multigraph, distance=distance, **kwargs)

    # Attributes are not set by subfunctions
    attr = {}

    if 'weights' in kwargs:
        attr['weight'] = kwargs['weights']
    if 'delays' in kwargs:
        attr['delay'] = kwargs['delays']
    if network.is_spatial():
        attr['distance'] = distance

    # call only on root process (for mpi) unless using distributed backend
    if nngt.on_master_process() or nngt.get_config("backend") == "nngt":
        network.new_edges(elist, attributes=attr, check_edges=False)

    if not network._graph_type.endswith('_connect'):
        network._graph_type += "_nodes_connect"

    return elist


def connect_neural_types(network, source_type, target_type, graph_model,
                         density=None, edges=None, avg_deg=None, unit='um',
                         weighted=True, directed=True, multigraph=False,
                         **kwargs):
    '''
    Function to connect excitatory and inhibitory population with a given graph
    model.

    Parameters
    ----------
    network : :class:`Network` or :class:`SpatialNetwork`
        The network to connect.
    source_type : int or list
        The type of source neurons (``1`` for excitatory, ``-1`` for
        inhibitory neurons).
    target_type : int or list
        The type of target neurons.
    graph_model : string
        The name of the connectivity model (among "erdos_renyi",
        "random_scale_free", "price_scale_free", and "newman_watts").
    kwargs : keyword arguments
        Specific model parameters. or edge attributes specifiers such as
        `weights` or `delays`.

    Note
    ----
    For graph generation methods which set the properties of a
    specific degree (e.g. :func:`~nngt.generation.gaussian_degree`), the
    nodes which have their property sets are the `source_type`.
    '''
    elist, source_ids, target_ids = None, [], []

    if network.is_spatial() and 'positions' not in kwargs:
        kwargs['positions'] = network.get_positions().astype(np.float32).T

    if network.is_spatial() and 'shape' not in kwargs:
        kwargs['shape'] = network.shape

    if not nonstring_container(source_type):
        source_type = [source_type]

    if not nonstring_container(target_type):
        target_type = [target_type]

    for group in network._population.values():
        if group.neuron_type in source_type:
            source_ids.extend(group.ids)

        if group.neuron_type in target_type:
            target_ids.extend(group.ids)

    source_ids = np.array(source_ids, dtype=np.uint)
    target_ids = np.array(target_ids, dtype=np.uint)

    elist = connect_nodes(
        network, source_ids, target_ids, graph_model, density=density,
        edges=edges, avg_deg=avg_deg, unit=unit, weighted=weighted,
        directed=directed, multigraph=multigraph, **kwargs)

    if not network._graph_type.endswith('_neural_type_connect'):
        network._graph_type += "_neural_type_connect"

    return elist


@deprecated("1.3.1", reason="the library is moving to more generic names",
            alternative="connect_groups", removal="a later version")
def connect_neural_groups(*args, **kwargs):
    return connect_groups(*args, **kwargs)


def connect_groups(network, source_groups, target_groups, graph_model,
                   density=None, edges=None, avg_deg=None, unit='um',
                   weighted=True, directed=True, multigraph=False, **kwargs):
    '''
    Function to connect excitatory and inhibitory population with a given graph
    model.

    .. versionchanged:: 1.2.0
        Allow to use :class:`NeuralGroup` as `source_groups` and
        `target_groups` arguments.

    Parameters
    ----------
    network : :class:`Network` or :class:`SpatialNetwork`
        The network to connect.
    source_groups : str, :class:`NeuralGroup`, or iterable
        Names of the source groups (which contain the pre-synaptic neurons) or
        directly the group objects themselves.
    target_groups : str, :class:`NeuralGroup`, or iterable
        Names of the target groups (which contain the post-synaptic neurons) or
        directly the group objects themselves.
    graph_model : string
        The name of the connectivity model (among "erdos_renyi",
        "random_scale_free", "price_scale_free", and "newman_watts").
    kwargs : keyword arguments
        Specific model parameters. or edge attributes specifiers such as
        `weights` or `delays`.

    Note
    ----
    For graph generation methods which set the properties of a
    specific degree (e.g. :func:`~nngt.generation.gaussian_degree`), the
    groups which have their property sets are the `source_groups`.
    '''
    source_ids, target_ids = [], []

    if network.is_spatial():
        if 'positions' not in kwargs:
            kwargs['positions'] = network.get_positions().astype(np.float32).T
        if 'shape' not in kwargs:
            kwargs['shape'] = network.shape

    if isinstance(source_groups, str) or not is_iterable(source_groups):
        source_groups = [source_groups]
    if isinstance(target_groups, str) or not is_iterable(target_groups):
        target_groups = [target_groups]

    for s in source_groups:
        if isinstance(s, nngt.NeuralGroup):
            source_ids.extend(s.ids)
        else:
            source_ids.extend(network.population[s].ids)

    for t in target_groups:
        if isinstance(t, nngt.NeuralGroup):
            target_ids.extend(t.ids)
        else:
            target_ids.extend(network.population[t].ids)

    source_ids = np.array(source_ids, dtype=np.uint)
    target_ids = np.array(target_ids, dtype=np.uint)

    elist = connect_nodes(
        network, source_ids, target_ids, graph_model, density=density,
        edges=edges, avg_deg=avg_deg, unit=unit, weighted=weighted,
        directed=directed, multigraph=multigraph, **kwargs)

    if not network._graph_type.endswith('_neural_group_connect'):
        network._graph_type += "_neural_group_connect"

    return elist


# ------------------ #
# Modifying networks #
# ------------------ #

def random_rewire(g, constraints=None, node_attr_constraints=None,
                  edge_attr_constraints=None):
    '''
    Generate a new rewired graph from `g`.

    Parameters
    ----------
    g : :class:`~nngt.Graph`
        Base graph based on which a new rewired graph will be generated.
    constraints : str, optional (default: no constraints)
        Defines which properties of `g` will be maintained in the rewired
        graph. By default, the graph is completely rewired into an Erdos-Renyi
        model. Available constraints are "in-degree", "out-degree",
        "total-degree", "all-degrees", and "clustering".
    node_attr_constraints : str, optional (default: randomize all attributes)
        Whether attribute randomization is constrained: either "preserve",
        where all nodes keep their attributes, or "together", where attributes
        are randomized by groups (all attributes of a given node are sent to
        the same new node). By default, attributes are completely and
        separately randomized.
    edge_attr_constraints : str, optional (default: randomize all attributes)
        Whether attribute randomization is constrained.
        If `constraints` is "in-degree" (respectively "out-degree") or
        "degrees", this can be "preserve_in" (respectively "preserve_out"),
        in which case all attributes of a given edge are moved together to a
        new incoming (respectively outgoing) edge of the same node.
        Regardless of `constraints`, "together" can be used so that edges
        attributes are randomized by groups (all attributes of a given edge are
        sent to the same new edge). By default, attributes are completely and
        separately randomized.
    '''
    directed  = g.is_directed()
    num_nodes = g.node_nb()
    num_edges = g.edge_nb()

    new_graph = None

    # check compatibility between `constraints` and `edge_attr_constraints`
    valid_e = (None, "preserve_in", "preserve_out", "together")

    if edge_attr_constraints not in valid_e:
        raise ValueError(
            "`edge_attr_constraints` must be in {}.".format(valid_e))
    elif edge_attr_constraints == "preserve_in":
        assert constraints in ("in-degree", "all-degrees"), \
            "Can only use 'preserve_in' if `constraints` is 'in-degree' or " \
            "'all-degrees'."
    elif edge_attr_constraints == "preserve_out":
        assert constraints in ("in-degree", "all-degrees"), \
            "Can only use 'preserve_out' if `constraints` is 'out-degree' " \
            "or 'all-degrees'."

    # generate rewired graph
    if constraints is None:
        new_graph = erdos_renyi(edges=num_edges, nodes=num_nodes,
                                directed=directed)
    elif constraints == "all-degrees":
        raise NotImplementedError("Full degrees constraints is not yet "
                                  "implemented.")
    elif "degree" in constraints:
        degrees   = g.get_degrees(constraints)
        new_graph = from_degree_list(degrees, constraints, directed=directed)
    elif constraints == "clustering":
        raise NotImplementedError("Rewiring with constrained clustering is "
                                  "not yet available.")

    rng = nngt._rng

    # node attributes
    nattr = deepcopy(g.get_node_attributes())

    order = [i for i in range(num_nodes)]
    rng.shuffle(order)  # shuffled order for "together"

    if node_attr_constraints not in (None, "preserve", "together"):
        raise ValueError("`node_attr_constraints` must be either None, "
                         "'preserve', or 'together'.")
    else:
        for k, v in nattr.items():
            if node_attr_constraints is None:
                rng.shuffle(v)
            elif node_attr_constraints == "together":
                v = v[order]

            dtype = new_graph.get_attribute_type(k, attribute_class="node")

            new_graph.new_node_attribute(k, dtype, values=v)

    # edge attributes
    eattr = deepcopy(g.get_edge_attributes())

    order = np.arange(num_edges, dtype=int)

    if edge_attr_constraints == "together":
        rng.shuffle(order)
    elif edge_attr_constraints == "preserve_in":
        for i in range(num_nodes):
            old_edges = g.get_edges(source=i)
            new_edges = new_graph.edge_edges(source=i)

            old_ids = g.edge_id(old_edges)
            new_ids = new_graph.edge_id(new_edges)

            order[new_ids] = old_ids
    elif edge_attr_constraints == "preserve_out":
        for i in range(num_nodes):
            old_edges = g.get_edges(target=i)
            new_edges = new_graph.edge_edges(target=i)

            old_ids = g.edge_id(old_edges)
            new_ids = new_graph.edge_id(new_edges)

            order[new_ids] = old_ids

    for k, v in eattr.items():
        if edge_attr_constraints is None:
            rng.shuffle(v)
        else:
            v = v[order]

        dtype = new_graph.get_attribute_type(k, attribute_class="edge")

        new_graph.new_edge_attribute(k, dtype, values=v)

    # set spatial/network properties
    if g.is_spatial():
        nngt.Graph.make_spatial(new_graph, shape=g.shape.copy(),
                                positions=g.get_positions().copy())
    if g.is_network():
        nngt.Graph.make_network(new_graph, neural_pop=g.population.copy())

    return new_graph


def lattice_rewire(g, reciprocity):
    pass<|MERGE_RESOLUTION|>--- conflicted
+++ resolved
@@ -686,107 +686,6 @@
     proba_shortcut : double
         Probability of adding a new random (shortcut) edge for each existing
         edge on the initial lattice.
-    nodes : int, optional (default: None)
-        The number of nodes in the graph.
-    density: double, optional (default: 0.1)
-        Structural density given by `edges` / (`nodes`*`nodes`).
-    edges : int (optional)
-        The number of edges between the nodes
-    avg_deg : double, optional
-        Average degree of the neurons given by `edges` / `nodes`.
-    weighted : bool, optional (default: True)
-        Whether the graph edges have weights.
-    directed : bool, optional (default: True)
-        Whether the graph is directed or not.
-    multigraph : bool, optional (default: False)
-        Whether the graph can contain multiple edges between two
-        nodes.
-    name : string, optional (default: "ER")
-        Name of the created graph.
-    shape : :class:`~nngt.geometry.Shape`, optional (default: None)
-        Shape of the neurons' environment
-    positions : :class:`numpy.ndarray`, optional (default: None)
-        A 2D or 3D array containing the positions of the neurons in space.
-    population : :class:`~nngt.NeuralPop`, optional (default: None)
-        Population of neurons defining their biological properties (to create a
-        :class:`~nngt.Network`).
-    from_graph : :class:`Graph` or subclass, optional (default: None)
-        Initial graph whose nodes are to be connected.
-
-    Returns
-    -------
-    graph_circ : :class:`~nngt.Graph` or subclass
-    '''
-    if multigraph:
-        raise ValueError("`multigraph` is not supported for circular graphs.")
-
-    # set node number and library graph
-    graph_circ = from_graph
-    if graph_circ is not None:
-        nodes = graph_circ.node_nb()
-    else:
-        nodes = population.size if population is not None else nodes
-        graph_circ = nngt.Graph(
-            name=name, nodes=nodes, directed=directed, **kwargs)
-
-    _set_options(graph_circ, population, shape, positions)
-
-    # add edges
-    if nodes > 1:
-        ids   = range(nodes)
-<<<<<<< HEAD
-        edges = None
-
-        if reciprocity == 1 or not directed:
-            edges = _circular_full(ids, coord_nb, directed)
-        elif directed:
-            edges = _circular_directed_recip(ids, coord_nb, reciprocity)
-=======
-        edges = _circular(ids, ids, coord_nb, reciprocity, directed)
->>>>>>> 4016e657
-
-        graph_circ.new_edges(edges, check_edges=False)
-
-    graph_circ._graph_type = "circular"
-
-    return graph_circ
-    
-
-# ------------------ #
-# Small-world models #
-# ------------------ #
-
-<<<<<<< HEAD
-def newman_watts(coord_nb, proba_shortcut, reciprocity_circular=1., nodes=0,
-                 weighted=True, directed=True, multigraph=False, name="NW",
-                 shape=None, positions=None, population=None, from_graph=None,
-                 **kwargs):
-=======
-def newman_watts(coord_nb, proba_shortcut=None, reciprocity_circular=1.,
-                 nodes=0, edges=None, weighted=True, directed=True,
-                 multigraph=False, name="NW", shape=None, positions=None,
-                 population=None, from_graph=None, **kwargs):
->>>>>>> 4016e657
-    """
-    Generate a (potentially small-world) graph using the Newman-Watts
-    algorithm.
-
-    Parameters
-    ----------
-    coord_nb : int
-        The number of neighbours for each node on the initial topological
-        lattice (must be even).
-<<<<<<< HEAD
-    proba_shortcut : double
-        Probability of adding a new random (shortcut) edge for each existing
-        edge on the initial lattice.
-=======
-    proba_shortcut : double, optional
-        Probability of adding a new random (shortcut) edge for each existing
-        edge on the initial lattice.
-        If `edges` is provided, then will be computed automatically as
-        ``edges / (coord_nb * nodes * (1 + reciprocity_circular) / 2)``
->>>>>>> 4016e657
     reciprocity_circular : double, optional (default: 1.)
         Proportion of reciprocal edges in the initial circular graph.
     nodes : int, optional (default: None)
@@ -818,6 +717,87 @@
 
     Returns
     -------
+    graph_circ : :class:`~nngt.Graph` or subclass
+    '''
+    if multigraph:
+        raise ValueError("`multigraph` is not supported for circular graphs.")
+
+    # set node number and library graph
+    graph_circ = from_graph
+    if graph_circ is not None:
+        nodes = graph_circ.node_nb()
+    else:
+        nodes = population.size if population is not None else nodes
+        graph_circ = nngt.Graph(
+            name=name, nodes=nodes, directed=directed, **kwargs)
+
+    _set_options(graph_circ, population, shape, positions)
+
+    # add edges
+    if nodes > 1:
+        ids   = range(nodes)
+        edges = _circular(ids, ids, coord_nb, reciprocity, directed)
+
+        graph_circ.new_edges(edges, check_edges=False)
+
+    graph_circ._graph_type = "circular"
+
+    return graph_circ
+    
+
+# ------------------ #
+# Small-world models #
+# ------------------ #
+
+def newman_watts(coord_nb, proba_shortcut=None, reciprocity_circular=1.,
+                 nodes=0, edges=None, weighted=True, directed=True,
+                 multigraph=False, name="NW", shape=None, positions=None,
+                 population=None, from_graph=None, **kwargs):
+    """
+    Generate a (potentially small-world) graph using the Newman-Watts
+    algorithm.
+
+    Parameters
+    ----------
+    coord_nb : int
+        The number of neighbours for each node on the initial topological
+        lattice (must be even).
+    proba_shortcut : double, optional
+        Probability of adding a new random (shortcut) edge for each existing
+        edge on the initial lattice.
+        If `edges` is provided, then will be computed automatically as
+        ``edges / (coord_nb * nodes * (1 + reciprocity_circular) / 2)``
+    reciprocity_circular : double, optional (default: 1.)
+        Proportion of reciprocal edges in the initial circular graph.
+    nodes : int, optional (default: None)
+        The number of nodes in the graph.
+    density: double, optional (default: 0.1)
+        Structural density given by `edges` / (`nodes`*`nodes`).
+    edges : int (optional)
+        The number of edges between the nodes
+    avg_deg : double, optional
+        Average degree of the neurons given by `edges` / `nodes`.
+    weighted : bool, optional (default: True)
+        Whether the graph edges have weights.
+    directed : bool, optional (default: True)
+        Whether the graph is directed or not.
+    multigraph : bool, optional (default: False)
+        Whether the graph can contain multiple edges between two
+        nodes.
+    name : string, optional (default: "ER")
+        Name of the created graph.
+    shape : :class:`~nngt.geometry.Shape`, optional (default: None)
+        Shape of the neurons' environment
+    positions : :class:`numpy.ndarray`, optional (default: None)
+        A 2D or 3D array containing the positions of the neurons in space.
+    population : :class:`~nngt.NeuralPop`, optional (default: None)
+        Population of neurons defining their biological properties (to create a
+        :class:`~nngt.Network`).
+    from_graph : :class:`Graph` or subclass, optional (default: None)
+        Initial graph whose nodes are to be connected.
+
+    Returns
+    -------
     graph_nw : :class:`~nngt.Graph` or subclass
 
     Note
@@ -841,16 +821,11 @@
     # add edges
     if nodes > 1:
         ids = range(nodes)
-<<<<<<< HEAD
-        ia_edges = _newman_watts(
-            ids, coord_nb, proba_shortcut, reciprocity_circular, directed)
-=======
 
         ia_edges = _newman_watts(
             ids, ids, coord_nb, proba_shortcut, reciprocity_circular,
              edges=edges, directed=directed)
 
->>>>>>> 4016e657
         graph_nw.new_edges(ia_edges, check_edges=False)
 
     graph_nw._graph_type = "newman_watts"

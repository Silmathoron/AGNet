#!/usr/bin/env python
#-*- coding:utf-8 -*-

import nest
import numpy as np
import scipy.sparse as ssp
from scipy.optimize import root
from scipy.signal import argrelmax, argrelmin

import matplotlib.pyplot as plt

from nngt.globals import WEIGHT, DELAY
from nngt.lib import InvalidArgument

__all__ = [ 'make_nest_network', 'get_nest_network', 'reproducible_weights' ]


#-----------------------------------------------------------------------------#
# Topology
#------------------------
#

def make_nest_network(network, use_weights=True):
    '''
    Create a new subnetwork which will be filled with neurons and
    connector objects to reproduce the topology from the initial network.

    Parameters
    ----------
    network: :class:`nngt.Network` or :class:`nngt.SpatialNetwork`
        the network we want to reproduce in NEST.
    use_weights : bool, optional (default: True)
        Whether to use the network weights or default ones (value: 10.).

    Returns
    -------
    subnet : tuple (node in NEST)
        GID of the new NEST subnetwork
    gids : tuple (nodes in NEST)
        GIDs of the neurons in `subnet`
    '''

    # create the node subnetwork
    subnet = nest.Create('subnet')
    nest.ChangeSubnet(subnet)

    # link NEST Gids to nngt.Network ids as neurons are created
    num_neurons = network.node_nb()
    ia_nngt_ids = np.zeros(num_neurons, dtype=int)
    ia_nest_gids = np.zeros(num_neurons, dtype=int)
    ia_nngt_nest = np.zeros(num_neurons, dtype=int)
    current_size = 0

    for group in iter(network.population.values()):
        group_size = len(group.id_list)
        ia_nngt_ids[current_size:current_size+group_size] = group.id_list
<<<<<<< HEAD
        # clean up parameters
        default_dict = nest.GetDefaults(group.neuron_model)
        neuron_param = {key: val for key, val in group.neuron_param.items()
                        if key in default_dict and key != "model"}
        gids = nest.Create(group.neuron_model, group_size, neuron_param)
=======
        # clean up neuron_param dict
        defaults = nest.GetDefaults(group.neuron_model)
        n_param = {key: val for key, val in group.neuron_param.items()
                   if key in defaults and key != "model"}
        # create neurons
        gids = nest.Create(group.neuron_model, group_size, n_param)
>>>>>>> 2a681ade
        idx_nest = ia_nngt_ids[np.arange(current_size,current_size+group_size)]
        ia_nest_gids[current_size:current_size+group_size] = gids
        ia_nngt_nest[idx_nest] = gids
        current_size += group_size
        
    # conversions ids/gids
    network.nest_gid = ia_nngt_nest
    network.id_from_nest_gid = { gid:idx for (idx,gid) in zip(ia_nngt_ids,
                                                             ia_nest_gids) }
        
    # get all properties as scipy.sparse.lil matrices
    lil_weights = network.adjacency_matrix(False, True).tolil()
    lil_delays = network.adjacency_matrix(False, DELAY).tolil()
        
    # conversions ids/gids
    network.nest_gid = ia_nngt_nest
    network.id_from_nest_gid = { gid:idx for (idx,gid) in zip(ia_nngt_ids,
                                                             ia_nest_gids) }

    # connect neurons
    for i in range(num_neurons):
        dic = { "target": None, WEIGHT: None, DELAY: None }
        ia_targets = np.array(lil_weights.rows[ia_nngt_ids[i]], dtype=int)
        dic["target"] = ia_nngt_nest[ia_targets]
        num_connect = len(ia_targets)
        dic_prop = network.neuron_properties(ia_nngt_ids[i])
        # clean up synapse dict
        syn_model = dic_prop["syn_model"]
<<<<<<< HEAD
        # clean up synaptic parameters
        prop = network.neuron_properties(network.id_from_nest_gid[gids[i]])
        default_dict = nest.GetDefaults(syn_model)
        syn_param = {key: val for key, val in prop.items()
                     if key in default_dict}
        dic.update(syn_param)
=======
        default = nest.GetDefaults(syn_model)
>>>>>>> 2a681ade
        for key, val in iter(dic_prop["syn_param"].items()):
            if key in defaults:
                dic[key] = np.repeat(val, num_connect)
        syn_sign = dic_prop["neuron_type"]
        if use_weights:
            dic[WEIGHT] = syn_sign*np.array(lil_weights.data[ia_nngt_ids[i]])
        else:
            dic[WEIGHT] = syn_sign*np.repeat(1., num_connect)
        if dic[DELAY] is None:
            dic[DELAY] = np.array(lil_delays.data[ia_nngt_ids[i]])
        nest.DataConnect((ia_nngt_nest[ia_nngt_ids[i]],), (dic,), syn_model)
    return subnet, tuple(ia_nest_gids)


def get_nest_network(nest_subnet, id_converter=None):
    '''
    Get the adjacency matrix describing a NEST subnetwork.

    Parameters
    ----------
    nest_subnet : tuple
        Subnetwork node in NEST.
    id_converter : dict, optional (default: None)
        A dictionary which maps NEST gids to the desired neurons ids.

    Returns
    -------
    mat_adj : :class:`~scipy.sparse.lil_matrix`
        Adjacency matrix of the network.
    '''
    gids = nest.GetNodes(nest_subnet)[0]
    n = len(gids)
    mat_adj = ssp.lil_matrix((n,n))
    if id_converter is None:
        id_converter = { idx:i for i,idx in enumerate(gids) }

    for i in range(n):
        src = id_converter[gids[i]]
        connections = nest.GetConnections(source=(gids[i],))
        info = nest.GetStatus(connections)
        for dic in info:
            mat_adj.rows[src].append(id_converter[dic['target']])
            mat_adj.data[src].append(dic[WEIGHT])

    return mat_adj
    

#-----------------------------------------------------------------------------#
# Weights
#------------------------
#

def _value_psp(weight, neuron_model, di_param, timestep, simtime):
    nest.ResetKernel()
    nest.SetKernelStatus({"resolution":timestep})
    # create neuron and recorder
    neuron = nest.Create(neuron_model, params=di_param)
    V_rest = nest.GetStatus(neuron)[0]["E_L"]
    nest.SetStatus(neuron, {"V_m": V_rest})
    vm = nest.Create("voltmeter", params={"interval": timestep})
    nest.Connect(vm, neuron)
    # send the initial spike
    sg = nest.Create("spike_generator", params={'spike_times':[timestep],
                                                'spike_weights':weight})
    nest.Connect(sg, neuron)
    nest.Simulate(simtime)
    # get the max and its time
    dvm = nest.GetStatus(vm)[0]
    da_voltage = dvm["events"]["V_m"]
    idx = np.argmax(da_voltage)
    if idx == len(da_voltage - 1):
        raise InvalidArgument("simtime too short: PSP maximum is out of range")
    else:
        val = da_voltage[idx] - V_rest
        return val
        
def _find_extremal_weights(min_weight, max_weight, neuron_model, di_param={},
                           precision=0.1, timestep=0.01, simtime=10.):
    '''
    Find the values of the connection weights that will give PSP responses of
    `min_weight` and `max_weight` in mV.
    
    Parameters
    ----------
    min_weight : float
        Minimal weight.
    max_weight : float
        Maximal weight.
    neuron_model : string
        Name of the model used.
    di_param : dict, optional (default: {})
        Parameters of the model, default parameters if not supplied.
    precision : float, optional (default : -1.)
        Precision with which the result should be obtained. If the value is
        equal to or smaller than zero, it will default to 0.1% of the value.
    timestep : float, optional (default: 0.01)
        Timestep of the simulation in ms.
    simtime : float, optional (default: 10.)
        Simulation time in ms (default: 10).
    
    .. note :
        If the parameters used are not the default ones, they MUST be provided,
        otherwise the resulting weights will likely be WRONG.
    '''
    # define the function for root finding
    def _func_min(weight):
        val = _value_psp(weight, neuron_model, di_param, timestep, simtime)
        return val - min_weight
    def _func_max(weight):
        val = _value_psp(weight, neuron_model, di_param, timestep, simtime)
        return val - max_weight
    # @todo: find highest and lowest value that result in spike emission
    # get root
    min_w = root(_func_min, min_weight, tol=0.1*min_weight/100.).x[0]
    max_w = root(_func_max, max_weight, tol=0.1*max_weight/100.).x[0]
    return min_w, max_w

def _get_psp_list(bins, neuron_model, di_param, timestep, simtime):
    '''
    Return the list of effective weights from a list of NEST connection
    weights.
    '''
    nest.ResetKernel()
    nest.SetKernelStatus({"resolution":timestep})
    # create neuron and recorder
    neuron = nest.Create(neuron_model, params=di_param)
    vm = nest.Create("voltmeter", params={"interval": timestep})
    nest.Connect(vm, neuron)
    # send the spikes
    times = [ timestep+n*simtime for n in range(len(bins)) ]
    sg = nest.Create("spike_generator", params={'spike_times':times,
                                                'spike_weights':bins})
    nest.Connect(sg, neuron)
    nest.Simulate((len(bins)+1)*simtime)
    # get the max and its time
    dvm = nest.GetStatus(vm)[0]
    da_voltage = dvm["events"]["V_m"]
    da_times = dvm["events"]["times"]
    da_max_psp = da_voltage[ argrelmax(da_voltage) ]
    da_min_psp = da_voltage[ argrelmin(da_voltage) ]
    da_max_psp -= da_min_psp
    if len(bins) != len(da_max_psp):
        raise InvalidArgument("simtime too short: all PSP maxima are not in \
range")
    else:
        plt.plot(da_times, da_voltage)
        plt.show()
        return da_max_psp

def reproducible_weights(weights, neuron_model, di_param={}, timestep=0.05,
                         simtime=50., num_bins=1000, log=False):
    '''
    Find the values of the connection weights that will give PSP responses of
    `min_weight` and `max_weight` in mV.
    
    Parameters
    ----------
    weights : list of floats
        Exact desired synaptic weights.
    neuron_model : string
        Name of the model used.
    di_param : dict, optional (default: {})
        Parameters of the model, default parameters if not supplied.
    timestep : float, optional (default: 0.01)
        Timestep of the simulation in ms.
    simtime : float, optional (default: 10.)
        Simulation time in ms (default: 10).
    num_bins : int, optional (default: 10000)
        Number of bins used to discretize the exact synaptic weights.
    log : bool, optional (default: False)
        Whether bins should use a logarithmic scale.
    
    .. note :
        If the parameters used are not the default ones, they MUST be provided,
        otherwise the resulting weights will likely be WRONG.
    '''
    min_weight = np.min(weights)
    max_weight = np.max(weights)
    # get corrected weights
    min_corr, max_corr = _find_extremal_weights(min_weight, max_weight,
                    neuron_model, di_param, timestep=timestep, simtime=simtime)
    #~ # bin them
    bins = None
    if log:
        log_min = np.log10(min_corr)
        log_max = np.log10(max_corr)
        bins = np.logspace(log_min, log_max, num_bins)
    else:
        bins = np.linspace(min_corr, max_corr, num_bins)
    binned_weights = _get_psp_list(bins,neuron_model,di_param,timestep,simtime)
    idx_binning = np.digitize(weights, binned_weights)
    return bins[ idx_binning ]

    <|MERGE_RESOLUTION|>--- conflicted
+++ resolved
@@ -54,20 +54,12 @@
     for group in iter(network.population.values()):
         group_size = len(group.id_list)
         ia_nngt_ids[current_size:current_size+group_size] = group.id_list
-<<<<<<< HEAD
-        # clean up parameters
-        default_dict = nest.GetDefaults(group.neuron_model)
-        neuron_param = {key: val for key, val in group.neuron_param.items()
-                        if key in default_dict and key != "model"}
-        gids = nest.Create(group.neuron_model, group_size, neuron_param)
-=======
         # clean up neuron_param dict
         defaults = nest.GetDefaults(group.neuron_model)
         n_param = {key: val for key, val in group.neuron_param.items()
                    if key in defaults and key != "model"}
         # create neurons
         gids = nest.Create(group.neuron_model, group_size, n_param)
->>>>>>> 2a681ade
         idx_nest = ia_nngt_ids[np.arange(current_size,current_size+group_size)]
         ia_nest_gids[current_size:current_size+group_size] = gids
         ia_nngt_nest[idx_nest] = gids
@@ -96,18 +88,11 @@
         dic_prop = network.neuron_properties(ia_nngt_ids[i])
         # clean up synapse dict
         syn_model = dic_prop["syn_model"]
-<<<<<<< HEAD
         # clean up synaptic parameters
         prop = network.neuron_properties(network.id_from_nest_gid[gids[i]])
-        default_dict = nest.GetDefaults(syn_model)
-        syn_param = {key: val for key, val in prop.items()
-                     if key in default_dict}
-        dic.update(syn_param)
-=======
-        default = nest.GetDefaults(syn_model)
->>>>>>> 2a681ade
+        defauls = nest.GetDefaults(syn_model)
         for key, val in iter(dic_prop["syn_param"].items()):
-            if key in defaults:
+            if key in defaults and key != "synapsemodel":
                 dic[key] = np.repeat(val, num_connect)
         syn_sign = dic_prop["neuron_type"]
         if use_weights:

--- conflicted
+++ resolved
@@ -14,13 +14,8 @@
 # Erdos-Renyi
 #------------------------
 
-<<<<<<< HEAD
-def erdos_renyi(nodes=None, density=0.1, edges=-1, avg_deg=-1.,
-                reciprocity=-1., directed=True, multigraph=False, name="ER",
-=======
 def erdos_renyi(nodes=0, density=0.1, edges=-1, avg_deg=-1., reciprocity=-1.,
                 weighted=True, directed=True, multigraph=False, name="ER",
->>>>>>> cff0ab77
                 shape=None, positions=None, population=None, from_graph=None):
     """
     Generate a random graph as defined by Erdos and Renyi but with a
@@ -54,12 +49,8 @@
     positions : :class:`numpy.ndarray`, optional (default: None)
         A 2D or 3D array containing the positions of the neurons in space.
     population : :class:`~nngt.NeuralPop`, optional (default: None)
-<<<<<<< HEAD
-        Population of neurons (to create a :class:`~nngt.Network`).
-=======
         Population of neurons defining their biological properties (to create a
         :class:`~nngt.Network`).
->>>>>>> cff0ab77
     from_graph : :class:`Graph` or subclass, optional (default: None)
         Initial graph whose nodes are to be connected.
 
@@ -84,15 +75,9 @@
         nodes = population.size if population is not None else nodes
         graph_obj_er = GraphObject(nodes, directed=directed)
     # add edges
-<<<<<<< HEAD
-    ia_edges = np.array([])
-    if nodes > 1:
-        ids = np.arange(nodes).astype(int)
-=======
     ia_edges = None
     if nodes > 1:
         ids = range(nodes)
->>>>>>> cff0ab77
         ia_edges = _erdos_renyi(ids, ids, density, edges, avg_deg, reciprocity,
                                 directed, multigraph)
         graph_obj_er.new_edges(ia_edges)
@@ -102,21 +87,13 @@
                 'edges': ia_edges})
     else:
         graph_er.set_weights()
-<<<<<<< HEAD
-=======
     # set options
->>>>>>> cff0ab77
     if issubclass(graph_er.__class__, Network):
         Connections.delays(graph_er)
     elif population is not None:
         Network.make_network(graph_er, population)
     if shape is not None:
         SpatialGraph.make_spatial(graph_er, shape, positions)
-<<<<<<< HEAD
-    if population is not None:
-        Network.make_network(graph_er, population)
-=======
->>>>>>> cff0ab77
     return graph_er
 
 
@@ -263,10 +240,10 @@
     
     if issubclass(graph_price.__class__, Network):
         Connections.delays(graph_price, ia_edges)
+    elif population is not None:
+        Network.make_network(graph_price, population)
     if shape is not None:
         make_spatial(graph_price, shape, positions)
-    if population is not None:
-        Network.make_network(graph_price, population)
     return graph_price
 
 #
@@ -321,58 +298,34 @@
     `nodes` is required unless `from_graph` or `population` is provided.
     """
     # set node number and library graph
-    graph_obj_rsf, graph_rsf = None, from_graph
-    if graph_rsf is not None:
-        nodes = graph_rsf.node_nb()
-        graph_rsf.clear_edges()
-        graph_obj_rsf = graph_rsf.graph
+    graph_obj_nw, graph_nw = None, from_graph
+    if graph_nw is not None:
+        nodes = graph_nw.node_nb()
+        graph_nw.clear_edges()
+        graph_obj_nw = graph_nw.graph
     else:
         nodes = population.size if population is not None else nodes
-        graph_obj_rsf = GraphObject(nodes, directed=directed)
+        graph_obj_nw = GraphObject(nodes, directed=directed)
     # add edges
     ia_edges = None
     if nodes > 1:
         ids = range(nodes)
-        ia_edges = _random_scale_free(ids, ids, in_exp, out_exp, density,
-                          edges, avg_deg, reciprocity, directed, multigraph)
-        graph_obj_rsf.new_edges(ia_edges)
-    # generate container
-    if graph_rsf is None:
-        graph_rsf = Graph(name=name, libgraph=graph_obj_rsf, data={
-                'edges': ia_edges})
-    else:
-        graph_rsf.set_weights()
-    # set options
-    if issubclass(graph_rsf.__class__, Network):
-        Connections.delays(graph_rsf)
-    elif population is not None:
-        Network.make_network(graph_rsf, population)
-    if shape is not None:
-        SpatialGraph.make_spatial(graph_rsf, shape, positions)
-        ###############################
-    nodes = ( ( population.size if population is not None else nodes )
-              if from_graph is None else from_graph.node_nb() )
-    # generate graph object
-    graph_obj_nw = (GraphObject(nodes, directed=directed) if
-                    from_graph == None else from_graph.graph)
-    graph_obj_nw.clear_edges()
-    # add edges
-    ia_edges = None
-    if nodes > 1:
-        nodes_ids = range(nodes)
-        ia_edges = _newman_watts(nodes_ids, nodes_ids, coord_nb,
-                                 proba_shortcut, directed, multigraph)
+        ia_edges = _newman_watts(ids, ids, coord_nb, proba_shortcut, directed,
+                                 multigraph)
         graph_obj_nw.new_edges(ia_edges)
     # generate container
-    graph_nw = (Graph(name=name, libgraph=graph_obj_nw, data={
-                'edges': ia_edges}) if from_graph == None else from_graph)
-    graph_nw.set_weights(ia_edges)
+    if graph_nw is None:
+        graph_nw = Graph(name=name, libgraph=graph_obj_nw, data={
+                'edges': ia_edges})
+    else:
+        graph_nw.set_weights()
+    # set options
     if issubclass(graph_nw.__class__, Network):
-        Connections.delays(graph_nw, ia_edges)
+        Connections.delays(graph_nw)
+    elif population is not None:
+        Network.make_network(graph_nw, population)
     if shape is not None:
-        make_spatial(graph_nw, shape, positions)
-    if population is not None:
-        Network.make_network(graph_nw, population)
+        SpatialGraph.make_spatial(graph_nw, shape, positions)
     return graph_nw
 
 

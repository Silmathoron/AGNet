--- conflicted
+++ resolved
@@ -640,18 +640,6 @@
 
 if __name__ == "__main__":
     if not nngt.get_config("mpi"):
-<<<<<<< HEAD
-        # ~ test_binary_undirected_clustering()
-        # ~ test_weighted_undirected_clustering()
-        # ~ test_weighted_directed_clustering()
-        # ~ test_reciprocity()
-        # ~ test_iedges()
-        # ~ test_swp()
-        # ~ test_partial_directed_clustering()
-        # ~ test_clustering_parameters()
-
-        test_global_clustering()
-=======
         test_binary_undirected_clustering()
         test_weighted_undirected_clustering()
         test_weighted_directed_clustering()
@@ -660,4 +648,4 @@
         test_swp()
         test_partial_directed_clustering()
         test_clustering_parameters()
->>>>>>> 7ff9e886
+        test_global_clustering()